--- conflicted
+++ resolved
@@ -567,31 +567,14 @@
                     input,
                     output_url,
                     file_format,
-<<<<<<< HEAD
-                                      format_options: copy_options
-                                      , ..
-=======
-                    copy_options,
+                    format_options,
                     partition_by,
->>>>>>> 30506995
                 }) => {
                     let input_exec = self.create_initial_plan(input, session_state).await?;
                     let parsed_url = ListingTableUrl::parse(output_url)?;
                     let object_store_url = parsed_url.object_store();
 
                     let schema: Schema = (**input.schema()).clone().into();
-
-<<<<<<< HEAD
-=======
-                    let file_type_writer_options = match copy_options{
-                        CopyOptions::SQLOptions(statement_options) => {
-                            FileTypeWriterOptions::build(
-                                file_format,
-                                session_state.config_options(),
-                                statement_options)?
-                        },
-                        CopyOptions::WriterOptions(writer_options) => *writer_options.clone()
-                    };
 
                     // Note: the DataType passed here is ignored for the purposes of writing and inferred instead
                     // from the schema of the RecordBatch being written. This allows COPY statements to specify only
@@ -600,7 +583,6 @@
                         .map(|s| (s.to_string(), arrow_schema::DataType::Null))
                         .collect::<Vec<_>>();
 
->>>>>>> 30506995
                     // Set file sink related options
                     let config = FileSinkConfig {
                         object_store_url,
