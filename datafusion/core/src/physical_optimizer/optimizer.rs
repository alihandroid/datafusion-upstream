// Licensed to the Apache Software Foundation (ASF) under one
// or more contributor license agreements.  See the NOTICE file
// distributed with this work for additional information
// regarding copyright ownership.  The ASF licenses this file
// to you under the Apache License, Version 2.0 (the
// "License"); you may not use this file except in compliance
// with the License.  You may obtain a copy of the License at
//
//   http://www.apache.org/licenses/LICENSE-2.0
//
// Unless required by applicable law or agreed to in writing,
// software distributed under the License is distributed on an
// "AS IS" BASIS, WITHOUT WARRANTIES OR CONDITIONS OF ANY
// KIND, either express or implied.  See the License for the
// specific language governing permissions and limitations
// under the License.

//! Physical optimizer traits

use std::sync::Arc;

<<<<<<< HEAD
=======
use super::convert_first_last::OptimizeAggregateOrder;
use super::projection_pushdown::ProjectionPushdown;
>>>>>>> a165b7f5
use crate::config::ConfigOptions;
use crate::physical_optimizer::aggregate_statistics::AggregateStatistics;
use crate::physical_optimizer::coalesce_batches::CoalesceBatches;
use crate::physical_optimizer::combine_partial_final_agg::CombinePartialFinalAggregate;
use crate::physical_optimizer::enforce_distribution::EnforceDistribution;
use crate::physical_optimizer::enforce_sorting::EnforceSorting;
use crate::physical_optimizer::join_selection::JoinSelection;
use crate::physical_optimizer::limited_distinct_aggregation::LimitedDistinctAggregation;
use crate::physical_optimizer::optimize_projections::OptimizeProjections;
use crate::physical_optimizer::output_requirements::OutputRequirements;
use crate::physical_optimizer::pipeline_checker::PipelineChecker;
use crate::physical_optimizer::topk_aggregation::TopKAggregation;
use crate::{error::Result, physical_plan::ExecutionPlan};

/// `PhysicalOptimizerRule` transforms one ['ExecutionPlan'] into another which
/// computes the same results, but in a potentially more efficient way.
///
/// Use [`SessionState::add_physical_optimizer_rule`] to register additional
/// `PhysicalOptimizerRule`s.
///
/// [`SessionState::add_physical_optimizer_rule`]: https://docs.rs/datafusion/latest/datafusion/execution/context/struct.SessionState.html#method.add_physical_optimizer_rule
pub trait PhysicalOptimizerRule {
    /// Rewrite `plan` to an optimized form
    fn optimize(
        &self,
        plan: Arc<dyn ExecutionPlan>,
        config: &ConfigOptions,
    ) -> Result<Arc<dyn ExecutionPlan>>;

    /// A human readable name for this optimizer rule
    fn name(&self) -> &str;

    /// A flag to indicate whether the physical planner should valid the rule will not
    /// change the schema of the plan after the rewriting.
    /// Some of the optimization rules might change the nullable properties of the schema
    /// and should disable the schema check.
    fn schema_check(&self) -> bool;
}

/// A rule-based physical optimizer.
#[derive(Clone)]
pub struct PhysicalOptimizer {
    /// All rules to apply
    pub rules: Vec<Arc<dyn PhysicalOptimizerRule + Send + Sync>>,
}

impl Default for PhysicalOptimizer {
    fn default() -> Self {
        Self::new()
    }
}

impl PhysicalOptimizer {
    /// Create a new optimizer using the recommended list of rules
    pub fn new() -> Self {
        let rules: Vec<Arc<dyn PhysicalOptimizerRule + Send + Sync>> = vec![
            // If there is a output requirement of the query, make sure that
            // this information is not lost across different rules during optimization.
            Arc::new(OutputRequirements::new_add_mode()),
            Arc::new(AggregateStatistics::new()),
            // Statistics-based join selection will change the Auto mode to a real join implementation,
            // like collect left, or hash join, or future sort merge join, which will influence the
            // EnforceDistribution and EnforceSorting rules as they decide whether to add additional
            // repartitioning and local sorting steps to meet distribution and ordering requirements.
            // Therefore, it should run before EnforceDistribution and EnforceSorting.
            Arc::new(JoinSelection::new()),
            // The LimitedDistinctAggregation rule should be applied before the EnforceDistribution rule,
            // as that rule may inject other operations in between the different AggregateExecs.
            // Applying the rule early means only directly-connected AggregateExecs must be examined.
            Arc::new(LimitedDistinctAggregation::new()),
            // The EnforceDistribution rule is for adding essential repartitioning to satisfy distribution
            // requirements. Please make sure that the whole plan tree is determined before this rule.
            // This rule increases parallelism if doing so is beneficial to the physical plan; i.e. at
            // least one of the operators in the plan benefits from increased parallelism.
            Arc::new(EnforceDistribution::new()),
            // The CombinePartialFinalAggregate rule should be applied after the EnforceDistribution rule
            Arc::new(CombinePartialFinalAggregate::new()),
            // The EnforceSorting rule is for adding essential local sorting to satisfy the required
            // ordering. Please make sure that the whole plan tree is determined before this rule.
            // Note that one should always run this rule after running the EnforceDistribution rule
            // as the latter may break local sorting requirements.
            Arc::new(EnforceSorting::new()),
<<<<<<< HEAD
=======
            // Run once after the local sorting requirement is changed
            Arc::new(OptimizeAggregateOrder::new()),
            // TODO: `try_embed_to_hash_join` in the ProjectionPushdown rule would be block by the CoalesceBatches, so add it before CoalesceBatches. Maybe optimize it in the future.
            Arc::new(ProjectionPushdown::new()),
>>>>>>> a165b7f5
            // The CoalesceBatches rule will not influence the distribution and ordering of the
            // whole plan tree. Therefore, to avoid influencing other rules, it should run last.
            Arc::new(CoalesceBatches::new()),
            // Remove the ancillary output requirement operator since we are done with the planning
            // phase.
            Arc::new(OutputRequirements::new_remove_mode()),
            // The PipelineChecker rule will reject non-runnable query plans that use
            // pipeline-breaking operators on infinite input(s). The rule generates a
            // diagnostic error message when this happens. It makes no changes to the
            // given query plan; i.e. it only acts as a final gatekeeping rule.
            Arc::new(PipelineChecker::new()),
            // The aggregation limiter will try to find situations where the accumulator count
            // is not tied to the cardinality, i.e. when the output of the aggregation is passed
            // into an `order by max(x) limit y`. In this case it will copy the limit value down
            // to the aggregation, allowing it to use only y number of accumulators.
            Arc::new(TopKAggregation::new()),
            // OptimizeProjections rule aims achieving the most effective use of projections
            // in plans. It ensures that query plans are free from unnecessary projections
            // and that no unused columns are propagated unnecessarily between plans.
            Arc::new(OptimizeProjections::new()),
        ];

        Self::with_rules(rules)
    }

    /// Create a new optimizer with the given rules
    pub fn with_rules(rules: Vec<Arc<dyn PhysicalOptimizerRule + Send + Sync>>) -> Self {
        Self { rules }
    }
}<|MERGE_RESOLUTION|>--- conflicted
+++ resolved
@@ -19,11 +19,7 @@
 
 use std::sync::Arc;
 
-<<<<<<< HEAD
-=======
 use super::convert_first_last::OptimizeAggregateOrder;
-use super::projection_pushdown::ProjectionPushdown;
->>>>>>> a165b7f5
 use crate::config::ConfigOptions;
 use crate::physical_optimizer::aggregate_statistics::AggregateStatistics;
 use crate::physical_optimizer::coalesce_batches::CoalesceBatches;
@@ -106,13 +102,8 @@
             // Note that one should always run this rule after running the EnforceDistribution rule
             // as the latter may break local sorting requirements.
             Arc::new(EnforceSorting::new()),
-<<<<<<< HEAD
-=======
             // Run once after the local sorting requirement is changed
             Arc::new(OptimizeAggregateOrder::new()),
-            // TODO: `try_embed_to_hash_join` in the ProjectionPushdown rule would be block by the CoalesceBatches, so add it before CoalesceBatches. Maybe optimize it in the future.
-            Arc::new(ProjectionPushdown::new()),
->>>>>>> a165b7f5
             // The CoalesceBatches rule will not influence the distribution and ordering of the
             // whole plan tree. Therefore, to avoid influencing other rules, it should run last.
             Arc::new(CoalesceBatches::new()),
