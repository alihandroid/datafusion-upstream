--- conflicted
+++ resolved
@@ -115,25 +115,15 @@
             // into an `order by max(x) limit y`. In this case it will copy the limit value down
             // to the aggregation, allowing it to use only y number of accumulators.
             Arc::new(TopKAggregation::new()),
-<<<<<<< HEAD
             // OptimizeProjections rule aims to achieve the most effective use of projections
             // in plans. It ensures that query plans are free from unnecessary projections
             // and that no unused columns are propagated unnecessarily between plans.
             Arc::new(OptimizeProjections::new()),
-=======
-            // The ProjectionPushdown rule tries to push projections towards
-            // the sources in the execution plan. As a result of this process,
-            // a projection can disappear if it reaches the source providers, and
-            // sequential projections can merge into one. Even if these two cases
-            // are not present, the load of executors such as join or union will be
-            // reduced by narrowing their input tables.
-            Arc::new(ProjectionPushdown::new()),
             // The PipelineChecker rule will reject non-runnable query plans that use
             // pipeline-breaking operators on infinite input(s). The rule generates a
             // diagnostic error message when this happens. It makes no changes to the
             // given query plan; i.e. it only acts as a final gatekeeping rule.
             Arc::new(PipelineChecker::new()),
->>>>>>> 842f3933
         ];
 
         Self::with_rules(rules)
