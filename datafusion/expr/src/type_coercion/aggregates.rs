// Licensed to the Apache Software Foundation (ASF) under one
// or more contributor license agreements.  See the NOTICE file
// distributed with this work for additional information
// regarding copyright ownership.  The ASF licenses this file
// to you under the Apache License, Version 2.0 (the
// "License"); you may not use this file except in compliance
// with the License.  You may obtain a copy of the License at
//
//   http://www.apache.org/licenses/LICENSE-2.0
//
// Unless required by applicable law or agreed to in writing,
// software distributed under the License is distributed on an
// "AS IS" BASIS, WITHOUT WARRANTIES OR CONDITIONS OF ANY
// KIND, either express or implied.  See the License for the
// specific language governing permissions and limitations
// under the License.

use std::ops::Deref;

use super::functions::can_coerce_from;
use crate::{AggregateFunction, Signature, TypeSignature};

use arrow::datatypes::{
    DataType, TimeUnit, DECIMAL128_MAX_PRECISION, DECIMAL128_MAX_SCALE,
    DECIMAL256_MAX_PRECISION, DECIMAL256_MAX_SCALE,
};
use datafusion_common::{internal_err, plan_err, Result};

pub static STRINGS: &[DataType] = &[DataType::Utf8, DataType::LargeUtf8];

pub static SIGNED_INTEGERS: &[DataType] = &[
    DataType::Int8,
    DataType::Int16,
    DataType::Int32,
    DataType::Int64,
];

pub static UNSIGNED_INTEGERS: &[DataType] = &[
    DataType::UInt8,
    DataType::UInt16,
    DataType::UInt32,
    DataType::UInt64,
];

pub static INTEGERS: &[DataType] = &[
    DataType::Int8,
    DataType::Int16,
    DataType::Int32,
    DataType::Int64,
    DataType::UInt8,
    DataType::UInt16,
    DataType::UInt32,
    DataType::UInt64,
];

pub static NUMERICS: &[DataType] = &[
    DataType::Int8,
    DataType::Int16,
    DataType::Int32,
    DataType::Int64,
    DataType::UInt8,
    DataType::UInt16,
    DataType::UInt32,
    DataType::UInt64,
    DataType::Float32,
    DataType::Float64,
];

pub static TIMESTAMPS: &[DataType] = &[
    DataType::Timestamp(TimeUnit::Second, None),
    DataType::Timestamp(TimeUnit::Millisecond, None),
    DataType::Timestamp(TimeUnit::Microsecond, None),
    DataType::Timestamp(TimeUnit::Nanosecond, None),
];

pub static DATES: &[DataType] = &[DataType::Date32, DataType::Date64];

pub static BINARYS: &[DataType] = &[DataType::Binary, DataType::LargeBinary];

pub static TIMES: &[DataType] = &[
    DataType::Time32(TimeUnit::Second),
    DataType::Time32(TimeUnit::Millisecond),
    DataType::Time64(TimeUnit::Microsecond),
    DataType::Time64(TimeUnit::Nanosecond),
];

/// Returns the coerced data type for each `input_types`.
/// Different aggregate function with different input data type will get corresponding coerced data type.
pub fn coerce_types(
    agg_fun: &AggregateFunction,
    input_types: &[DataType],
    signature: &Signature,
) -> Result<Vec<DataType>> {
    use DataType::*;
    // Validate input_types matches (at least one of) the func signature.
    check_arg_count(agg_fun.name(), input_types, &signature.type_signature)?;

    match agg_fun {
        AggregateFunction::Count | AggregateFunction::ApproxDistinct => {
            Ok(input_types.to_vec())
        }
        AggregateFunction::ArrayAgg => Ok(input_types.to_vec()),
        AggregateFunction::Min | AggregateFunction::Max => {
            // min and max support the dictionary data type
            // unpack the dictionary to get the value
            get_min_max_result_type(input_types)
        }
        AggregateFunction::Sum => {
            // Refer to https://www.postgresql.org/docs/8.2/functions-aggregate.html doc
            // smallint, int, bigint, real, double precision, decimal, or interval.
            let v = match &input_types[0] {
                Decimal128(p, s) => Decimal128(*p, *s),
                Decimal256(p, s) => Decimal256(*p, *s),
                d if d.is_signed_integer() => Int64,
                d if d.is_unsigned_integer() => UInt64,
                d if d.is_floating() => Float64,
                Dictionary(_, v) => {
                    return coerce_types(agg_fun, &[v.as_ref().clone()], signature)
                }
                _ => {
                    return plan_err!(
                        "The function {:?} does not support inputs of type {:?}.",
                        agg_fun,
                        input_types[0]
                    )
                }
            };
            Ok(vec![v])
        }
        AggregateFunction::Avg => {
            // Refer to https://www.postgresql.org/docs/8.2/functions-aggregate.html doc
            // smallint, int, bigint, real, double precision, decimal, or interval
            let v = match &input_types[0] {
                Decimal128(p, s) => Decimal128(*p, *s),
                Decimal256(p, s) => Decimal256(*p, *s),
                d if d.is_numeric() => Float64,
                Dictionary(_, v) => {
                    return coerce_types(agg_fun, &[v.as_ref().clone()], signature)
                }
                _ => {
                    return plan_err!(
                        "The function {:?} does not support inputs of type {:?}.",
                        agg_fun,
                        input_types[0]
                    )
                }
            };
            Ok(vec![v])
        }
        AggregateFunction::BitAnd
        | AggregateFunction::BitOr
        | AggregateFunction::BitXor => {
            // Refer to https://www.postgresql.org/docs/8.2/functions-aggregate.html doc
            // smallint, int, bigint, real, double precision, decimal, or interval.
            if !is_bit_and_or_xor_support_arg_type(&input_types[0]) {
                return plan_err!(
                    "The function {:?} does not support inputs of type {:?}.",
                    agg_fun,
                    input_types[0]
                );
            }
            Ok(input_types.to_vec())
        }
        AggregateFunction::BoolAnd | AggregateFunction::BoolOr => {
            // Refer to https://www.postgresql.org/docs/8.2/functions-aggregate.html doc
            // smallint, int, bigint, real, double precision, decimal, or interval.
            if !is_bool_and_or_support_arg_type(&input_types[0]) {
                return plan_err!(
                    "The function {:?} does not support inputs of type {:?}.",
                    agg_fun,
                    input_types[0]
                );
            }
            Ok(input_types.to_vec())
        }
        AggregateFunction::Variance | AggregateFunction::VariancePop => {
            if !is_variance_support_arg_type(&input_types[0]) {
                return plan_err!(
                    "The function {:?} does not support inputs of type {:?}.",
                    agg_fun,
                    input_types[0]
                );
            }
            Ok(vec![Float64, Float64])
        }
        AggregateFunction::Stddev | AggregateFunction::StddevPop => {
            if !is_stddev_support_arg_type(&input_types[0]) {
                return plan_err!(
                    "The function {:?} does not support inputs of type {:?}.",
                    agg_fun,
                    input_types[0]
                );
            }
            Ok(vec![Float64])
        }
        AggregateFunction::Correlation => {
            if !is_correlation_support_arg_type(&input_types[0]) {
                return plan_err!(
                    "The function {:?} does not support inputs of type {:?}.",
                    agg_fun,
                    input_types[0]
                );
            }
            Ok(vec![Float64, Float64])
        }
        AggregateFunction::RegrSlope
        | AggregateFunction::RegrIntercept
        | AggregateFunction::RegrCount
        | AggregateFunction::RegrR2
        | AggregateFunction::RegrAvgx
        | AggregateFunction::RegrAvgy
        | AggregateFunction::RegrSXX
        | AggregateFunction::RegrSYY
        | AggregateFunction::RegrSXY => {
            let valid_types = [NUMERICS.to_vec(), vec![Null]].concat();
            let input_types_valid = // number of input already checked before
                valid_types.contains(&input_types[0]) && valid_types.contains(&input_types[1]);
            if !input_types_valid {
                return plan_err!(
                    "The function {:?} does not support inputs of type {:?}.",
                    agg_fun,
                    input_types[0]
                );
            }
            Ok(vec![Float64, Float64])
        }
        AggregateFunction::ApproxPercentileCont => {
            if !is_approx_percentile_cont_supported_arg_type(&input_types[0]) {
                return plan_err!(
                    "The function {:?} does not support inputs of type {:?}.",
                    agg_fun,
                    input_types[0]
                );
            }
            if input_types.len() == 3 && !input_types[2].is_integer() {
                return plan_err!(
                        "The percentile sample points count for {:?} must be integer, not {:?}.",
                        agg_fun, input_types[2]
                    );
            }
            let mut result = input_types.to_vec();
            if can_coerce_from(&Float64, &input_types[1]) {
                result[1] = Float64;
            } else {
                return plan_err!(
                    "Could not coerce the percent argument for {:?} to Float64. Was  {:?}.",
                    agg_fun, input_types[1]
                );
            }
            Ok(result)
        }
        AggregateFunction::ApproxPercentileContWithWeight => {
            if !is_approx_percentile_cont_supported_arg_type(&input_types[0]) {
                return plan_err!(
                    "The function {:?} does not support inputs of type {:?}.",
                    agg_fun,
                    input_types[0]
                );
            }
            if !is_approx_percentile_cont_supported_arg_type(&input_types[1]) {
                return plan_err!(
                    "The weight argument for {:?} does not support inputs of type {:?}.",
                    agg_fun,
                    input_types[1]
                );
            }
            if !matches!(input_types[2], Float64) {
                return plan_err!(
                    "The percentile argument for {:?} must be Float64, not {:?}.",
                    agg_fun,
                    input_types[2]
                );
            }
            Ok(input_types.to_vec())
        }
        AggregateFunction::ApproxMedian => {
            if !is_approx_percentile_cont_supported_arg_type(&input_types[0]) {
                return plan_err!(
                    "The function {:?} does not support inputs of type {:?}.",
                    agg_fun,
                    input_types[0]
                );
            }
            Ok(input_types.to_vec())
        }
<<<<<<< HEAD
        AggregateFunction::Median => Ok(input_types.to_vec()),
=======
        AggregateFunction::FirstValue | AggregateFunction::LastValue => {
            Ok(input_types.to_vec())
        }
>>>>>>> 9c065065
        AggregateFunction::NthValue => Ok(input_types.to_vec()),
        AggregateFunction::Grouping => Ok(vec![input_types[0].clone()]),
        AggregateFunction::StringAgg => {
            if !is_string_agg_supported_arg_type(&input_types[0]) {
                return plan_err!(
                    "The function {:?} does not support inputs of type {:?}",
                    agg_fun,
                    input_types[0]
                );
            }
            if !is_string_agg_supported_arg_type(&input_types[1]) {
                return plan_err!(
                    "The function {:?} does not support inputs of type {:?}",
                    agg_fun,
                    input_types[1]
                );
            }
            Ok(vec![LargeUtf8, input_types[1].clone()])
        }
    }
}

/// Validate the length of `input_types` matches the `signature` for `agg_fun`.
///
/// This method DOES NOT validate the argument types - only that (at least one,
/// in the case of [`TypeSignature::OneOf`]) signature matches the desired
/// number of input types.
pub fn check_arg_count(
    func_name: &str,
    input_types: &[DataType],
    signature: &TypeSignature,
) -> Result<()> {
    match signature {
        TypeSignature::Uniform(agg_count, _) | TypeSignature::Any(agg_count) => {
            if input_types.len() != *agg_count {
                return plan_err!(
                    "The function {func_name} expects {:?} arguments, but {:?} were provided",
                    agg_count,
                    input_types.len()
                );
            }
        }
        TypeSignature::Exact(types) => {
            if types.len() != input_types.len() {
                return plan_err!(
                    "The function {func_name} expects {:?} arguments, but {:?} were provided",
                    types.len(),
                    input_types.len()
                );
            }
        }
        TypeSignature::OneOf(variants) => {
            let ok = variants
                .iter()
                .any(|v| check_arg_count(func_name, input_types, v).is_ok());
            if !ok {
                return plan_err!(
                    "The function {func_name} does not accept {:?} function arguments.",
                    input_types.len()
                );
            }
        }
        TypeSignature::VariadicAny => {
            if input_types.is_empty() {
                return plan_err!(
                    "The function {func_name} expects at least one argument"
                );
            }
        }
        TypeSignature::UserDefined | TypeSignature::Numeric(_) => {
            // User-defined signature is validated in `coerce_types`
            // Numreic signature is validated in `get_valid_types`
        }
        _ => {
            return internal_err!(
                "Aggregate functions do not support this {signature:?}"
            );
        }
    }
    Ok(())
}

fn get_min_max_result_type(input_types: &[DataType]) -> Result<Vec<DataType>> {
    // make sure that the input types only has one element.
    assert_eq!(input_types.len(), 1);
    // min and max support the dictionary data type
    // unpack the dictionary to get the value
    match &input_types[0] {
        DataType::Dictionary(_, dict_value_type) => {
            // TODO add checker, if the value type is complex data type
            Ok(vec![dict_value_type.deref().clone()])
        }
        // TODO add checker for datatype which min and max supported
        // For example, the `Struct` and `Map` type are not supported in the MIN and MAX function
        _ => Ok(input_types.to_vec()),
    }
}

/// function return type of a sum
pub fn sum_return_type(arg_type: &DataType) -> Result<DataType> {
    match arg_type {
        DataType::Int64 => Ok(DataType::Int64),
        DataType::UInt64 => Ok(DataType::UInt64),
        DataType::Float64 => Ok(DataType::Float64),
        DataType::Decimal128(precision, scale) => {
            // in the spark, the result type is DECIMAL(min(38,precision+10), s)
            // ref: https://github.com/apache/spark/blob/fcf636d9eb8d645c24be3db2d599aba2d7e2955a/sql/catalyst/src/main/scala/org/apache/spark/sql/catalyst/expressions/aggregate/Sum.scala#L66
            let new_precision = DECIMAL128_MAX_PRECISION.min(*precision + 10);
            Ok(DataType::Decimal128(new_precision, *scale))
        }
        DataType::Decimal256(precision, scale) => {
            // in the spark, the result type is DECIMAL(min(38,precision+10), s)
            // ref: https://github.com/apache/spark/blob/fcf636d9eb8d645c24be3db2d599aba2d7e2955a/sql/catalyst/src/main/scala/org/apache/spark/sql/catalyst/expressions/aggregate/Sum.scala#L66
            let new_precision = DECIMAL256_MAX_PRECISION.min(*precision + 10);
            Ok(DataType::Decimal256(new_precision, *scale))
        }
        other => plan_err!("SUM does not support type \"{other:?}\""),
    }
}

/// function return type of variance
pub fn variance_return_type(arg_type: &DataType) -> Result<DataType> {
    if NUMERICS.contains(arg_type) {
        Ok(DataType::Float64)
    } else {
        plan_err!("VAR does not support {arg_type:?}")
    }
}

/// function return type of covariance
pub fn covariance_return_type(arg_type: &DataType) -> Result<DataType> {
    if NUMERICS.contains(arg_type) {
        Ok(DataType::Float64)
    } else {
        plan_err!("COVAR does not support {arg_type:?}")
    }
}

/// function return type of correlation
pub fn correlation_return_type(arg_type: &DataType) -> Result<DataType> {
    if NUMERICS.contains(arg_type) {
        Ok(DataType::Float64)
    } else {
        plan_err!("CORR does not support {arg_type:?}")
    }
}

/// function return type of standard deviation
pub fn stddev_return_type(arg_type: &DataType) -> Result<DataType> {
    if NUMERICS.contains(arg_type) {
        Ok(DataType::Float64)
    } else {
        plan_err!("STDDEV does not support {arg_type:?}")
    }
}

/// function return type of an average
pub fn avg_return_type(arg_type: &DataType) -> Result<DataType> {
    match arg_type {
        DataType::Decimal128(precision, scale) => {
            // in the spark, the result type is DECIMAL(min(38,precision+4), min(38,scale+4)).
            // ref: https://github.com/apache/spark/blob/fcf636d9eb8d645c24be3db2d599aba2d7e2955a/sql/catalyst/src/main/scala/org/apache/spark/sql/catalyst/expressions/aggregate/Average.scala#L66
            let new_precision = DECIMAL128_MAX_PRECISION.min(*precision + 4);
            let new_scale = DECIMAL128_MAX_SCALE.min(*scale + 4);
            Ok(DataType::Decimal128(new_precision, new_scale))
        }
        DataType::Decimal256(precision, scale) => {
            // in the spark, the result type is DECIMAL(min(38,precision+4), min(38,scale+4)).
            // ref: https://github.com/apache/spark/blob/fcf636d9eb8d645c24be3db2d599aba2d7e2955a/sql/catalyst/src/main/scala/org/apache/spark/sql/catalyst/expressions/aggregate/Average.scala#L66
            let new_precision = DECIMAL256_MAX_PRECISION.min(*precision + 4);
            let new_scale = DECIMAL256_MAX_SCALE.min(*scale + 4);
            Ok(DataType::Decimal256(new_precision, new_scale))
        }
        arg_type if NUMERICS.contains(arg_type) => Ok(DataType::Float64),
        DataType::Dictionary(_, dict_value_type) => {
            avg_return_type(dict_value_type.as_ref())
        }
        other => plan_err!("AVG does not support {other:?}"),
    }
}

/// internal sum type of an average
pub fn avg_sum_type(arg_type: &DataType) -> Result<DataType> {
    match arg_type {
        DataType::Decimal128(precision, scale) => {
            // in the spark, the sum type of avg is DECIMAL(min(38,precision+10), s)
            let new_precision = DECIMAL128_MAX_PRECISION.min(*precision + 10);
            Ok(DataType::Decimal128(new_precision, *scale))
        }
        DataType::Decimal256(precision, scale) => {
            // in Spark the sum type of avg is DECIMAL(min(38,precision+10), s)
            let new_precision = DECIMAL256_MAX_PRECISION.min(*precision + 10);
            Ok(DataType::Decimal256(new_precision, *scale))
        }
        arg_type if NUMERICS.contains(arg_type) => Ok(DataType::Float64),
        DataType::Dictionary(_, dict_value_type) => {
            avg_sum_type(dict_value_type.as_ref())
        }
        other => plan_err!("AVG does not support {other:?}"),
    }
}

pub fn is_bit_and_or_xor_support_arg_type(arg_type: &DataType) -> bool {
    NUMERICS.contains(arg_type)
}

pub fn is_bool_and_or_support_arg_type(arg_type: &DataType) -> bool {
    matches!(arg_type, DataType::Boolean)
}

pub fn is_sum_support_arg_type(arg_type: &DataType) -> bool {
    match arg_type {
        DataType::Dictionary(_, dict_value_type) => {
            is_sum_support_arg_type(dict_value_type.as_ref())
        }
        _ => matches!(
            arg_type,
            arg_type if NUMERICS.contains(arg_type)
            || matches!(arg_type, DataType::Decimal128(_, _) | DataType::Decimal256(_, _))
        ),
    }
}

pub fn is_avg_support_arg_type(arg_type: &DataType) -> bool {
    match arg_type {
        DataType::Dictionary(_, dict_value_type) => {
            is_avg_support_arg_type(dict_value_type.as_ref())
        }
        _ => matches!(
            arg_type,
            arg_type if NUMERICS.contains(arg_type)
                || matches!(arg_type, DataType::Decimal128(_, _)| DataType::Decimal256(_, _))
        ),
    }
}

pub fn is_variance_support_arg_type(arg_type: &DataType) -> bool {
    matches!(
        arg_type,
        arg_type if NUMERICS.contains(arg_type)
    )
}

pub fn is_covariance_support_arg_type(arg_type: &DataType) -> bool {
    matches!(
        arg_type,
        arg_type if NUMERICS.contains(arg_type)
    )
}

pub fn is_stddev_support_arg_type(arg_type: &DataType) -> bool {
    matches!(
        arg_type,
        arg_type if NUMERICS.contains(arg_type)
    )
}

pub fn is_correlation_support_arg_type(arg_type: &DataType) -> bool {
    matches!(
        arg_type,
        arg_type if NUMERICS.contains(arg_type)
    )
}

pub fn is_integer_arg_type(arg_type: &DataType) -> bool {
    arg_type.is_integer()
}

/// Return `true` if `arg_type` is of a [`DataType`] that the
/// [`AggregateFunction::ApproxPercentileCont`] aggregation can operate on.
pub fn is_approx_percentile_cont_supported_arg_type(arg_type: &DataType) -> bool {
    matches!(
        arg_type,
        arg_type if NUMERICS.contains(arg_type)
    )
}

/// Return `true` if `arg_type` is of a [`DataType`] that the
/// [`AggregateFunction::StringAgg`] aggregation can operate on.
pub fn is_string_agg_supported_arg_type(arg_type: &DataType) -> bool {
    matches!(
        arg_type,
        DataType::Utf8 | DataType::LargeUtf8 | DataType::Null
    )
}

#[cfg(test)]
mod tests {
    use super::*;

    #[test]
    fn test_aggregate_coerce_types() {
        // test input args with error number input types
        let fun = AggregateFunction::Min;
        let input_types = vec![DataType::Int64, DataType::Int32];
        let signature = fun.signature();
        let result = coerce_types(&fun, &input_types, &signature);
        assert_eq!("Error during planning: The function MIN expects 1 arguments, but 2 were provided", result.unwrap_err().strip_backtrace());

        // test input args is invalid data type for sum or avg
        let fun = AggregateFunction::Sum;
        let input_types = vec![DataType::Utf8];
        let signature = fun.signature();
        let result = coerce_types(&fun, &input_types, &signature);
        assert_eq!(
            "Error during planning: The function Sum does not support inputs of type Utf8.",
            result.unwrap_err().strip_backtrace()
        );
        let fun = AggregateFunction::Avg;
        let signature = fun.signature();
        let result = coerce_types(&fun, &input_types, &signature);
        assert_eq!(
            "Error during planning: The function Avg does not support inputs of type Utf8.",
            result.unwrap_err().strip_backtrace()
        );

        // test count, array_agg, approx_distinct, min, max.
        // the coerced types is same with input types
        let funs = vec![
            AggregateFunction::Count,
            AggregateFunction::ArrayAgg,
            AggregateFunction::ApproxDistinct,
            AggregateFunction::Min,
            AggregateFunction::Max,
        ];
        let input_types = vec![
            vec![DataType::Int32],
            vec![DataType::Decimal128(10, 2)],
            vec![DataType::Decimal256(1, 1)],
            vec![DataType::Utf8],
        ];
        for fun in funs {
            for input_type in &input_types {
                let signature = fun.signature();
                let result = coerce_types(&fun, input_type, &signature);
                assert_eq!(*input_type, result.unwrap());
            }
        }
        // test sum
        let fun = AggregateFunction::Sum;
        let signature = fun.signature();
        let r = coerce_types(&fun, &[DataType::Int32], &signature).unwrap();
        assert_eq!(r[0], DataType::Int64);
        let r = coerce_types(&fun, &[DataType::Float32], &signature).unwrap();
        assert_eq!(r[0], DataType::Float64);
        let r = coerce_types(&fun, &[DataType::Decimal128(20, 3)], &signature).unwrap();
        assert_eq!(r[0], DataType::Decimal128(20, 3));
        let r = coerce_types(&fun, &[DataType::Decimal256(20, 3)], &signature).unwrap();
        assert_eq!(r[0], DataType::Decimal256(20, 3));

        // test avg
        let fun = AggregateFunction::Avg;
        let signature = fun.signature();
        let r = coerce_types(&fun, &[DataType::Int32], &signature).unwrap();
        assert_eq!(r[0], DataType::Float64);
        let r = coerce_types(&fun, &[DataType::Float32], &signature).unwrap();
        assert_eq!(r[0], DataType::Float64);
        let r = coerce_types(&fun, &[DataType::Decimal128(20, 3)], &signature).unwrap();
        assert_eq!(r[0], DataType::Decimal128(20, 3));
        let r = coerce_types(&fun, &[DataType::Decimal256(20, 3)], &signature).unwrap();
        assert_eq!(r[0], DataType::Decimal256(20, 3));

        // ApproxPercentileCont input types
        let input_types = vec![
            vec![DataType::Int8, DataType::Float64],
            vec![DataType::Int16, DataType::Float64],
            vec![DataType::Int32, DataType::Float64],
            vec![DataType::Int64, DataType::Float64],
            vec![DataType::UInt8, DataType::Float64],
            vec![DataType::UInt16, DataType::Float64],
            vec![DataType::UInt32, DataType::Float64],
            vec![DataType::UInt64, DataType::Float64],
            vec![DataType::Float32, DataType::Float64],
            vec![DataType::Float64, DataType::Float64],
        ];
        for input_type in &input_types {
            let signature = AggregateFunction::ApproxPercentileCont.signature();
            let result = coerce_types(
                &AggregateFunction::ApproxPercentileCont,
                input_type,
                &signature,
            );
            assert_eq!(*input_type, result.unwrap());
        }
    }

    #[test]
    fn test_avg_return_data_type() -> Result<()> {
        let data_type = DataType::Decimal128(10, 5);
        let result_type = avg_return_type(&data_type)?;
        assert_eq!(DataType::Decimal128(14, 9), result_type);

        let data_type = DataType::Decimal128(36, 10);
        let result_type = avg_return_type(&data_type)?;
        assert_eq!(DataType::Decimal128(38, 14), result_type);
        Ok(())
    }

    #[test]
    fn test_variance_return_data_type() -> Result<()> {
        let data_type = DataType::Float64;
        let result_type = variance_return_type(&data_type)?;
        assert_eq!(DataType::Float64, result_type);

        let data_type = DataType::Decimal128(36, 10);
        assert!(variance_return_type(&data_type).is_err());
        Ok(())
    }

    #[test]
    fn test_sum_return_data_type() -> Result<()> {
        let data_type = DataType::Decimal128(10, 5);
        let result_type = sum_return_type(&data_type)?;
        assert_eq!(DataType::Decimal128(20, 5), result_type);

        let data_type = DataType::Decimal128(36, 10);
        let result_type = sum_return_type(&data_type)?;
        assert_eq!(DataType::Decimal128(38, 10), result_type);
        Ok(())
    }

    #[test]
    fn test_stddev_return_data_type() -> Result<()> {
        let data_type = DataType::Float64;
        let result_type = stddev_return_type(&data_type)?;
        assert_eq!(DataType::Float64, result_type);

        let data_type = DataType::Decimal128(36, 10);
        assert!(stddev_return_type(&data_type).is_err());
        Ok(())
    }

    #[test]
    fn test_covariance_return_data_type() -> Result<()> {
        let data_type = DataType::Float64;
        let result_type = covariance_return_type(&data_type)?;
        assert_eq!(DataType::Float64, result_type);

        let data_type = DataType::Decimal128(36, 10);
        assert!(covariance_return_type(&data_type).is_err());
        Ok(())
    }

    #[test]
    fn test_correlation_return_data_type() -> Result<()> {
        let data_type = DataType::Float64;
        let result_type = correlation_return_type(&data_type)?;
        assert_eq!(DataType::Float64, result_type);

        let data_type = DataType::Decimal128(36, 10);
        assert!(correlation_return_type(&data_type).is_err());
        Ok(())
    }
}<|MERGE_RESOLUTION|>--- conflicted
+++ resolved
@@ -283,13 +283,6 @@
             }
             Ok(input_types.to_vec())
         }
-<<<<<<< HEAD
-        AggregateFunction::Median => Ok(input_types.to_vec()),
-=======
-        AggregateFunction::FirstValue | AggregateFunction::LastValue => {
-            Ok(input_types.to_vec())
-        }
->>>>>>> 9c065065
         AggregateFunction::NthValue => Ok(input_types.to_vec()),
         AggregateFunction::Grouping => Ok(vec![input_types[0].clone()]),
         AggregateFunction::StringAgg => {
