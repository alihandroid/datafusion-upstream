--- conflicted
+++ resolved
@@ -265,25 +265,18 @@
         input: LogicalPlan,
         output_url: String,
         file_format: FileType,
-<<<<<<< HEAD
-        copy_options: FormatOptions,
+        format_options: FormatOptions,
         source_option_tuples: HashMap<String, String>,
-=======
         partition_by: Vec<String>,
-        copy_options: CopyOptions,
->>>>>>> 30506995
+
     ) -> Result<Self> {
         Ok(Self::from(LogicalPlan::Copy(CopyTo {
             input: Arc::new(input),
             output_url,
             file_format,
-<<<<<<< HEAD
-            format_options: copy_options,
+            format_options,
             source_option_tuples,
-=======
             partition_by,
-            copy_options,
->>>>>>> 30506995
         })))
     }
 
