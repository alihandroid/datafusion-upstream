# Licensed to the Apache Software Foundation (ASF) under one
# or more contributor license agreements.  See the NOTICE file
# distributed with this work for additional information
# regarding copyright ownership.  The ASF licenses this file
# to you under the Apache License, Version 2.0 (the
# "License"); you may not use this file except in compliance
# with the License.  You may obtain a copy of the License at

#   http://www.apache.org/licenses/LICENSE-2.0

# Unless required by applicable law or agreed to in writing,
# software distributed under the License is distributed on an
# "AS IS" BASIS, WITHOUT WARRANTIES OR CONDITIONS OF ANY
# KIND, either express or implied.  See the License for the
# specific language governing permissions and limitations
# under the License.


statement ok
CREATE TABLE tab0(col0 INTEGER, col1 INTEGER, col2 INTEGER)

statement ok
CREATE TABLE tab1(col0 INTEGER, col1 INTEGER, col2 INTEGER)

statement ok
CREATE TABLE tab2(col0 INTEGER, col1 INTEGER, col2 INTEGER)

statement ok
INSERT INTO tab0 VALUES(83,0,38)

statement ok
INSERT INTO tab0 VALUES(26,0,79)

statement ok
INSERT INTO tab0 VALUES(43,81,24)

statement ok
INSERT INTO tab1 VALUES(22,6,8)

statement ok
INSERT INTO tab1 VALUES(28,57,45)

statement ok
INSERT INTO tab1 VALUES(82,44,71)

statement ok
INSERT INTO tab2 VALUES(15,61,87)

statement ok
INSERT INTO tab2 VALUES(91,59,79)

statement ok
INSERT INTO tab2 VALUES(92,41,58)

query I rowsort
SELECT - tab1.col0 * 84 + + 38 AS col2 FROM tab1 GROUP BY tab1.col0
----
-1810
-2314
-6850

query I rowsort
SELECT + cor0.col2 FROM tab2 AS cor0 GROUP BY cor0.col2
----
58
79
87

query I rowsort
SELECT DISTINCT - ( + col1 ) + - 51 AS col0 FROM tab1 AS cor0 GROUP BY col1
----
-108
-57
-95

query I rowsort
SELECT col1 * cor0.col1 * 56 AS col1 FROM tab2 AS cor0 GROUP BY cor0.col1
----
194936
208376
94136

query I rowsort label-4
SELECT ALL + tab2.col1 / tab2.col1 FROM tab2 GROUP BY col1
----
1
1
1

query I rowsort
SELECT ALL + tab1.col0 FROM tab1 GROUP BY col0
----
22
28
82

query I rowsort
SELECT DISTINCT tab1.col0 AS col1 FROM tab1 GROUP BY tab1.col0
----
22
28
82

query I rowsort
SELECT ALL col2 FROM tab1 GROUP BY col2
----
45
71
8

query I rowsort
SELECT ALL + cor0.col0 FROM tab0 AS cor0 GROUP BY cor0.col0, cor0.col2
----
26
43
83

query III rowsort
SELECT DISTINCT * FROM tab0 AS cor0 GROUP BY cor0.col1, cor0.col2, cor0.col0
----
26 0 79
43 81 24
83 0 38

query III rowsort
SELECT * FROM tab0 AS cor0 GROUP BY cor0.col1, cor0.col2, cor0.col0
----
26 0 79
43 81 24
83 0 38

query I rowsort
SELECT - 9 * cor0.col1 FROM tab2 AS cor0 GROUP BY cor0.col1
----
-369
-531
-549

query I rowsort
SELECT DISTINCT - 21 FROM tab2 GROUP BY col2
----
-21

query I rowsort
SELECT DISTINCT - 97 AS col2 FROM tab1 GROUP BY col0
----
-97

query I rowsort
SELECT + ( - 1 ) AS col0 FROM tab2 AS cor0 GROUP BY cor0.col1
----
-1
-1
-1

query I rowsort
SELECT - + cor0.col1 FROM tab0, tab0 cor0 GROUP BY cor0.col1
----
-81
0

query I rowsort
SELECT + cor0.col0 + 36 AS col2 FROM tab0 AS cor0 GROUP BY col0
----
119
62
79

query I rowsort
SELECT cor0.col1 AS col1 FROM tab0 AS cor0 GROUP BY col1
----
0
81

query I rowsort
SELECT DISTINCT + cor0.col1 FROM tab2 cor0 GROUP BY cor0.col1
----
41
59
61

query I rowsort
SELECT ALL + cor0.col0 + - col0 col1 FROM tab1 AS cor0 GROUP BY col0
----
0
0
0

query I rowsort
SELECT ALL 54 AS col0 FROM tab1 AS cor0 GROUP BY cor0.col0
----
54
54
54

query I rowsort
SELECT 40 AS col1 FROM tab1 cor0 GROUP BY cor0.col0
----
40
40
40

query I rowsort
SELECT DISTINCT ( cor0.col0 ) AS col0 FROM tab0 AS cor0 GROUP BY cor0.col0
----
26
43
83

query I rowsort
SELECT 62 AS col1 FROM tab1 AS cor0 GROUP BY cor0.col0
----
62
62
62

query I rowsort
SELECT 23 FROM tab2 GROUP BY tab2.col2
----
23
23
23

query I rowsort
SELECT + ( - tab0.col0 ) col2 FROM tab0, tab0 AS cor0 GROUP BY tab0.col0
----
-26
-43
-83

query I rowsort
SELECT + cor0.col1 FROM tab1 AS cor0 GROUP BY cor0.col1
----
44
57
6

query I rowsort
SELECT cor0.col1 FROM tab2 AS cor0 GROUP BY cor0.col1, cor0.col2
----
41
59
61

query I rowsort
SELECT DISTINCT + 80 + cor0.col2 AS col0 FROM tab0 AS cor0 GROUP BY cor0.col2
----
104
118
159

query I rowsort
SELECT DISTINCT 30 * - 9 AS col2 FROM tab2 AS cor0 GROUP BY cor0.col2
----
-270

query I rowsort
SELECT DISTINCT - col2 FROM tab1 AS cor0 GROUP BY col2
----
-45
-71
-8

query I rowsort
SELECT ALL - col2 AS col0 FROM tab1 AS cor0 GROUP BY cor0.col2
----
-45
-71
-8

query I rowsort
SELECT DISTINCT + 82 AS col1 FROM tab1 AS cor0 GROUP BY cor0.col2
----
82

query I rowsort
SELECT 79 * 19 AS col0 FROM tab2 AS cor0 GROUP BY cor0.col2
----
1501
1501
1501

query I rowsort
SELECT ALL ( + 68 ) FROM tab1 cor0 GROUP BY cor0.col2
----
68
68
68

query I rowsort
SELECT - col0 AS col0 FROM tab1 AS cor0 GROUP BY cor0.col0
----
-22
-28
-82

query I rowsort
SELECT + 81 col2 FROM tab2 AS cor0 GROUP BY cor0.col0
----
81
81
81

query I rowsort
SELECT ALL cor0.col2 AS col1 FROM tab2 cor0 GROUP BY cor0.col2
----
58
79
87

query I rowsort
SELECT ALL + cor0.col0 AS col1 FROM tab1 AS cor0 GROUP BY cor0.col1, cor0.col0
----
22
28
82

query I rowsort
SELECT - cor0.col2 AS col0 FROM tab0 cor0 GROUP BY cor0.col2
----
-24
-38
-79

query I rowsort
SELECT cor0.col0 FROM tab1 AS cor0 GROUP BY col0, cor0.col1, cor0.col1
----
22
28
82

query I rowsort
SELECT 58 AS col0 FROM tab0 AS cor0 GROUP BY cor0.col1
----
58
58

query I rowsort
SELECT ALL cor0.col1 + - 20 AS col1 FROM tab0 cor0 GROUP BY cor0.col1
----
-20
61

query I rowsort
SELECT ALL + col1 col0 FROM tab2 AS cor0 GROUP BY cor0.col1
----
41
59
61

query I rowsort
SELECT DISTINCT - - 56 FROM tab2, tab0 AS cor0 GROUP BY cor0.col1
----
56

query I rowsort
SELECT - 10 AS col0 FROM tab2, tab1 AS cor0, tab2 AS cor1 GROUP BY cor1.col0
----
-10
-10
-10

query I rowsort
SELECT 31 AS col2 FROM tab2 AS cor0 GROUP BY cor0.col1
----
31
31
31

query I rowsort
SELECT col2 AS col0 FROM tab0 cor0 GROUP BY cor0.col2
----
24
38
79

query I rowsort
SELECT + 70 AS col1 FROM tab0 GROUP BY col0
----
70
70
70

query I rowsort
SELECT DISTINCT cor0.col1 AS col0 FROM tab2 AS cor0 GROUP BY cor0.col1
----
41
59
61

query I rowsort
SELECT - cor0.col1 FROM tab2, tab2 AS cor0 GROUP BY cor0.col1
----
-41
-59
-61

query I rowsort
SELECT DISTINCT + tab0.col0 col1 FROM tab0 GROUP BY tab0.col0
----
26
43
83

query I rowsort
SELECT DISTINCT - cor0.col2 FROM tab0 AS cor0 GROUP BY cor0.col2
----
-24
-38
-79

query I rowsort
SELECT + cor0.col0 FROM tab1 AS cor0 GROUP BY cor0.col0
----
22
28
82

query I rowsort
SELECT - 5 AS col2 FROM tab2, tab2 AS cor0, tab2 AS cor1 GROUP BY tab2.col1
----
-5
-5
-5

query I rowsort
SELECT DISTINCT 0 AS col2 FROM tab1 AS cor0 GROUP BY cor0.col0
----
0

query I rowsort
SELECT DISTINCT - - tab2.col0 FROM tab2 GROUP BY col0
----
15
91
92

query III rowsort
SELECT DISTINCT * FROM tab2 AS cor0 GROUP BY cor0.col0, col1, cor0.col2
----
15 61 87
91 59 79
92 41 58

query I rowsort label-58
SELECT 9 / + cor0.col0 AS col1 FROM tab0 AS cor0 GROUP BY cor0.col0, cor0.col2
----
0
0
0

query I rowsort
SELECT ( - 72 ) AS col1 FROM tab1 cor0 GROUP BY cor0.col0, cor0.col2
----
-72
-72
-72

query I rowsort
SELECT cor0.col0 AS col2 FROM tab1 AS cor0 GROUP BY cor0.col0
----
22
28
82

query I rowsort
SELECT ( col0 ) FROM tab1 AS cor0 GROUP BY cor0.col0
----
22
28
82

query I rowsort label-62
SELECT ALL 59 / 26 FROM tab2 AS cor0 GROUP BY cor0.col0
----
2
2
2

query I rowsort
SELECT 15 FROM tab1 AS cor0 GROUP BY col2, col2
----
15
15
15

query I rowsort
SELECT CAST ( NULL AS INTEGER ) FROM tab0 AS cor0 GROUP BY cor0.col2, cor0.col2
----
NULL
NULL
NULL

query I rowsort
SELECT ALL - 79 AS col2 FROM tab0 AS cor0 GROUP BY cor0.col2
----
-79
-79
-79

query I rowsort
SELECT ALL 69 AS col0 FROM tab2 AS cor0 GROUP BY cor0.col2
----
69
69
69

query I rowsort
SELECT ALL 37 col1 FROM tab0 AS cor0 GROUP BY cor0.col1
----
37
37

query I rowsort
SELECT ALL 55 * 15 AS col0 FROM tab1 AS cor0 GROUP BY cor0.col2
----
825
825
825

query I rowsort
SELECT ( 63 ) FROM tab1 AS cor0 GROUP BY cor0.col2
----
63
63
63

query I rowsort
SELECT - cor0.col2 AS col1 FROM tab1 AS cor0 GROUP BY cor0.col2
----
-45
-71
-8

query I rowsort
SELECT - col2 FROM tab2 AS cor0 GROUP BY cor0.col2
----
-58
-79
-87

query I rowsort
SELECT ALL 81 * 11 FROM tab2 AS cor0 GROUP BY col1, cor0.col0
----
891
891
891

query I rowsort
SELECT ALL 9 FROM tab2 AS cor0 GROUP BY col2
----
9
9
9

query I rowsort
SELECT DISTINCT ( - 31 ) col1 FROM tab1 GROUP BY tab1.col0
----
-31

query I rowsort label-75
SELECT + + cor0.col0 / - cor0.col0 FROM tab1, tab0 AS cor0 GROUP BY cor0.col0
----
-1
-1
-1

query I rowsort
SELECT cor0.col2 AS col1 FROM tab2 AS cor0 GROUP BY cor0.col2
----
58
79
87

query I rowsort
SELECT ALL cor0.col1 FROM tab0 AS cor0 GROUP BY cor0.col1
----
0
81

query I rowsort
SELECT ALL + - ( - tab0.col2 ) AS col0 FROM tab0 GROUP BY tab0.col2
----
24
38
79

query I rowsort
SELECT 72 AS col1 FROM tab0 AS cor0 GROUP BY cor0.col1
----
72
72

query I rowsort
SELECT - 20 - + col1 FROM tab0 AS cor0 GROUP BY cor0.col1
----
-101
-20

query I rowsort
SELECT - - 63 FROM tab1 GROUP BY tab1.col0
----
63
63
63

query I rowsort
SELECT cor0.col2 FROM tab1 AS cor0 GROUP BY cor0.col2, cor0.col2, col1
----
45
71
8

query I rowsort
SELECT + cor0.col1 FROM tab0 AS cor0 GROUP BY cor0.col1
----
0
81

query I rowsort
SELECT DISTINCT cor0.col1 FROM tab1 AS cor0 GROUP BY cor0.col1, cor0.col1
----
44
57
6

query I rowsort
SELECT cor0.col0 - col0 FROM tab1 AS cor0 GROUP BY cor0.col0
----
0
0
0

query I rowsort
SELECT 50 FROM tab0 AS cor0 GROUP BY cor0.col0
----
50
50
50

query I rowsort
SELECT - 18 AS col0 FROM tab1 cor0 GROUP BY cor0.col2
----
-18
-18
-18

query I rowsort
SELECT + cor0.col2 * cor0.col2 FROM tab0 AS cor0 GROUP BY cor0.col0, cor0.col2
----
1444
576
6241

query I rowsort
SELECT ALL 91 / cor0.col1 FROM tab2 AS cor0 GROUP BY col1, cor0.col1
----
1
1
2

query I rowsort
SELECT cor0.col2 AS col2 FROM tab0 AS cor0 GROUP BY col2
----
24
38
79

query I rowsort
SELECT ALL + 85 AS col1 FROM tab1 AS cor0 GROUP BY cor0.col0
----
85
85
85

query I rowsort
SELECT + 49 AS col2 FROM tab0 cor0 GROUP BY cor0.col0
----
49
49
49

query I rowsort
SELECT cor0.col2 AS col2 FROM tab1 AS cor0 GROUP BY cor0.col2
----
45
71
8

query I rowsort
SELECT - col0 AS col0 FROM tab2 AS cor0 GROUP BY cor0.col0
----
-15
-91
-92

query I rowsort
SELECT DISTINCT - 87 AS col1 FROM tab0 AS cor0 GROUP BY col0
----
-87

query I rowsort
SELECT + 39 FROM tab0 AS cor0 GROUP BY col1
----
39
39

query I rowsort
SELECT ALL cor0.col2 * + col2 FROM tab2 AS cor0 GROUP BY cor0.col2
----
3364
6241
7569

query I rowsort
SELECT 40 FROM tab0 GROUP BY tab0.col1
----
40
40

query I rowsort
SELECT tab1.col2 AS col0 FROM tab1 GROUP BY tab1.col2
----
45
71
8

query I rowsort
SELECT tab2.col0 FROM tab2 GROUP BY tab2.col0
----
15
91
92

query I rowsort
SELECT + col0 * + col0 FROM tab0 GROUP BY tab0.col0
----
1849
676
6889

query I rowsort
SELECT ALL cor0.col2 + cor0.col2 FROM tab0 AS cor0 GROUP BY cor0.col2
----
158
48
76

query I rowsort
SELECT DISTINCT cor0.col2 FROM tab1 cor0 GROUP BY cor0.col2
----
45
71
8

query I rowsort
SELECT ALL + cor0.col2 FROM tab0 AS cor0 GROUP BY cor0.col2
----
24
38
79

query I rowsort
SELECT cor0.col2 AS col2 FROM tab0 AS cor0 GROUP BY cor0.col2
----
24
38
79

query I rowsort label-106
SELECT - 53 / cor0.col0 col0 FROM tab1 cor0 GROUP BY cor0.col0
----
-1
-2
0

query I rowsort
SELECT cor0.col1 AS col1 FROM tab0 AS cor0 GROUP BY cor0.col1
----
0
81

query I rowsort
SELECT DISTINCT + cor0.col1 col0 FROM tab2 cor0 GROUP BY cor0.col1, cor0.col0
----
41
59
61

query I rowsort
SELECT - cor0.col2 AS col1 FROM tab1 AS cor0 GROUP BY cor0.col0, cor0.col2
----
-45
-71
-8

query I rowsort
SELECT cor0.col1 AS col2 FROM tab0 AS cor0 GROUP BY cor0.col1, cor0.col1
----
0
81

query I rowsort
SELECT 25 AS col1 FROM tab2 cor0 GROUP BY cor0.col0
----
25
25
25

query I rowsort
SELECT cor0.col0 FROM tab1 AS cor0 GROUP BY cor0.col0
----
22
28
82

query I rowsort
SELECT DISTINCT + 6 FROM tab1 cor0 GROUP BY col2, cor0.col0
----
6

query I rowsort
SELECT cor0.col2 AS col2 FROM tab2 AS cor0 GROUP BY cor0.col2
----
58
79
87

query I rowsort
SELECT ALL 72 AS col2 FROM tab1 AS cor0 GROUP BY cor0.col0
----
72
72
72

query I rowsort
SELECT ALL + 73 AS col2 FROM tab0 AS cor0 GROUP BY cor0.col0
----
73
73
73

query I rowsort
SELECT tab1.col0 AS col2 FROM tab1 GROUP BY col0
----
22
28
82

query I rowsort
SELECT + cor0.col1 AS col0 FROM tab2 AS cor0 GROUP BY cor0.col1
----
41
59
61

query I rowsort
SELECT DISTINCT - cor0.col1 col1 FROM tab0 AS cor0 GROUP BY cor0.col1
----
-81
0

query I rowsort
SELECT cor0.col0 * 51 FROM tab1 AS cor0 GROUP BY col0
----
1122
1428
4182

query I rowsort
SELECT ALL + 89 FROM tab2, tab1 AS cor0, tab1 AS cor1 GROUP BY cor0.col2
----
89
89
89

query I rowsort
SELECT ALL + cor0.col0 - + cor0.col0 FROM tab2 AS cor0 GROUP BY cor0.col0
----
0
0
0

query I rowsort
SELECT ALL 71 AS col0 FROM tab0 GROUP BY col1
----
71
71

query I rowsort
SELECT - ( + cor0.col0 ) AS col1 FROM tab0 AS cor0 GROUP BY cor0.col0
----
-26
-43
-83

query I rowsort
SELECT 62 FROM tab1 AS cor0 GROUP BY cor0.col0
----
62
62
62

query I rowsort
SELECT ALL - 97 AS col1 FROM tab0 AS cor0 GROUP BY cor0.col0
----
-97
-97
-97

query I rowsort
SELECT DISTINCT + 29 * ( cor0.col0 ) + + 47 FROM tab1 cor0 GROUP BY cor0.col0
----
2425
685
859

query I rowsort
SELECT DISTINCT col2 AS col2 FROM tab2 AS cor0 GROUP BY cor0.col2
----
58
79
87

query I rowsort
SELECT ALL 40 AS col1 FROM tab0 AS cor0 GROUP BY cor0.col2
----
40
40
40

query I rowsort
SELECT cor0.col1 + cor0.col1 AS col2 FROM tab2 cor0 GROUP BY cor0.col1
----
118
122
82

query I rowsort
SELECT ( + cor0.col1 ) FROM tab2 AS cor0 GROUP BY cor0.col1, cor0.col1
----
41
59
61

query I rowsort
SELECT cor0.col1 * + cor0.col1 col1 FROM tab1 AS cor0 GROUP BY cor0.col1
----
1936
3249
36

query I rowsort
SELECT ALL + cor0.col0 FROM tab1 AS cor0 GROUP BY cor0.col2, cor0.col0
----
22
28
82

query I rowsort
SELECT - 9 FROM tab2 AS cor0 GROUP BY cor0.col1, cor0.col1, col2
----
-9
-9
-9

query I rowsort
SELECT ALL - 7 * cor0.col1 FROM tab1 AS cor0 GROUP BY cor0.col0, cor0.col1
----
-308
-399
-42

query I rowsort
SELECT - 21 AS col2 FROM tab1 cor0 GROUP BY cor0.col1, cor0.col1
----
-21
-21
-21

query I rowsort
SELECT DISTINCT tab1.col2 FROM tab1 GROUP BY tab1.col2
----
45
71
8

query I rowsort
SELECT DISTINCT - 76 FROM tab2 GROUP BY tab2.col2
----
-76

query I rowsort
SELECT DISTINCT - cor0.col1 AS col2 FROM tab2 AS cor0 GROUP BY cor0.col1
----
-41
-59
-61

query I rowsort
SELECT cor0.col1 FROM tab0 AS cor0 GROUP BY cor0.col1
----
0
81

query I rowsort
SELECT ALL - cor0.col2 + - 55 AS col1 FROM tab0 AS cor0 GROUP BY col2
----
-134
-79
-93

query I rowsort
SELECT - + 28 FROM tab0, tab2 cor0 GROUP BY tab0.col1
----
-28
-28

query I rowsort
SELECT ALL col1 AS col1 FROM tab2 AS cor0 GROUP BY cor0.col1
----
41
59
61

query I rowsort
SELECT ALL + 35 * 14 AS col1 FROM tab2 GROUP BY tab2.col1
----
490
490
490

query I rowsort
SELECT ALL cor0.col0 FROM tab2 AS cor0 GROUP BY cor0.col0, cor0.col1
----
15
91
92

query I rowsort
SELECT DISTINCT - cor0.col2 * 18 + + 56 FROM tab2 AS cor0 GROUP BY col2
----
-1366
-1510
-988

query I rowsort
SELECT cor0.col0 FROM tab0 cor0 GROUP BY col0
----
26
43
83

query I rowsort
SELECT ALL - 38 AS col1 FROM tab2 GROUP BY tab2.col2
----
-38
-38
-38

query I rowsort
SELECT - 79 FROM tab0, tab0 cor0, tab0 AS cor1 GROUP BY cor1.col0
----
-79
-79
-79

query I rowsort
SELECT + cor0.col2 FROM tab1 cor0 GROUP BY cor0.col2, cor0.col1
----
45
71
8

query I rowsort
SELECT cor0.col0 FROM tab0 AS cor0 GROUP BY cor0.col2, cor0.col0
----
26
43
83

query I rowsort
SELECT cor0.col2 AS col0 FROM tab0 AS cor0 GROUP BY cor0.col2, cor0.col0
----
24
38
79

query I rowsort
SELECT + - 57 AS col1 FROM tab2 GROUP BY tab2.col2
----
-57
-57
-57

query I rowsort
SELECT ALL - cor0.col1 FROM tab2 cor0 GROUP BY cor0.col1
----
-41
-59
-61

query I rowsort
SELECT DISTINCT cor0.col2 FROM tab2 AS cor0 GROUP BY cor0.col2
----
58
79
87

query I rowsort
SELECT - cor0.col0 FROM tab0 AS cor0 GROUP BY cor0.col0
----
-26
-43
-83

query I rowsort
SELECT ( - cor0.col1 ) FROM tab1 AS cor0 GROUP BY cor0.col1
----
-44
-57
-6

query I rowsort
SELECT DISTINCT - cor0.col2 FROM tab0 cor0 GROUP BY cor0.col2, cor0.col2
----
-24
-38
-79

query I rowsort
SELECT DISTINCT tab1.col1 * ( + tab1.col1 ) FROM tab1 GROUP BY col1
----
1936
3249
36

query I rowsort
SELECT - cor0.col1 FROM tab2 AS cor0 GROUP BY cor0.col1
----
-41
-59
-61

query III rowsort
SELECT * FROM tab2 AS cor0 GROUP BY cor0.col1, cor0.col2, cor0.col0
----
15 61 87
91 59 79
92 41 58

query I rowsort
SELECT + 83 AS col2 FROM tab0 AS cor0 GROUP BY cor0.col2
----
83
83
83

query I rowsort
SELECT + ( 97 ) + - tab0.col1 FROM tab0, tab1 AS cor0 GROUP BY tab0.col1
----
16
97

query I rowsort
SELECT 61 AS col0 FROM tab1 AS cor0 GROUP BY cor0.col2
----
61
61
61

query I rowsort
SELECT ALL cor0.col2 FROM tab0 cor0 GROUP BY cor0.col2
----
24
38
79

query I rowsort
SELECT cor0.col2 FROM tab0, tab1 AS cor0 GROUP BY cor0.col2
----
45
71
8

query I rowsort
SELECT + - 3 FROM tab2 GROUP BY col1
----
-3
-3
-3

query I rowsort
SELECT DISTINCT + 96 FROM tab2 GROUP BY tab2.col1
----
96

query I rowsort
SELECT ALL 81 FROM tab1 AS cor0 GROUP BY cor0.col1
----
81
81
81

query I rowsort
SELECT cor0.col0 AS col1 FROM tab0 AS cor0 GROUP BY cor0.col0
----
26
43
83

query I rowsort
SELECT - + 51 col2 FROM tab2, tab2 AS cor0 GROUP BY cor0.col1
----
-51
-51
-51

query I rowsort
SELECT cor0.col1 + - cor0.col1 FROM tab2 AS cor0 GROUP BY cor0.col1
----
0
0
0

query I rowsort
SELECT 35 AS col2 FROM tab1 AS cor0 GROUP BY cor0.col1
----
35
35
35

query I rowsort
SELECT + tab2.col1 col0 FROM tab2 GROUP BY tab2.col1
----
41
59
61

query I rowsort
SELECT 37 AS col1 FROM tab0 AS cor0 GROUP BY col0
----
37
37
37

query I rowsort
SELECT + cor0.col1 AS col1 FROM tab2 AS cor0 GROUP BY cor0.col1
----
41
59
61

query I rowsort
SELECT cor0.col1 FROM tab2, tab1 AS cor0 GROUP BY cor0.col1
----
44
57
6

query I rowsort
SELECT ALL - col0 AS col2 FROM tab1 AS cor0 GROUP BY cor0.col0
----
-22
-28
-82

query I rowsort
SELECT + 77 AS col1 FROM tab1 AS cor0 CROSS JOIN tab0 AS cor1 GROUP BY cor0.col2
----
77
77
77

query I rowsort
SELECT ALL cor0.col0 col1 FROM tab1 AS cor0 GROUP BY cor0.col0
----
22
28
82

query I rowsort
SELECT + cor0.col2 * + cor0.col0 FROM tab0 AS cor0 GROUP BY cor0.col0, cor0.col2
----
1032
2054
3154

query I rowsort
SELECT DISTINCT 39 FROM tab0 AS cor0 GROUP BY cor0.col0
----
39

query III rowsort
SELECT DISTINCT * FROM tab1 AS cor0 GROUP BY cor0.col0, cor0.col2, cor0.col1
----
22 6 8
28 57 45
82 44 71

query I rowsort
SELECT ALL + 28 FROM tab2 cor0 GROUP BY cor0.col0
----
28
28
28

query I rowsort
SELECT cor0.col0 AS col0 FROM tab1 AS cor0 GROUP BY cor0.col2, cor0.col0
----
22
28
82

query I rowsort
SELECT ALL cor0.col2 AS col0 FROM tab1 AS cor0 GROUP BY cor0.col2, cor0.col2
----
45
71
8

query I rowsort
SELECT + ( col0 ) * col0 AS col2 FROM tab2 AS cor0 GROUP BY cor0.col0
----
225
8281
8464

query I rowsort label-188
SELECT - 21 - + 57 / cor0.col0 FROM tab0 AS cor0 GROUP BY cor0.col0
----
-21
-22
-23

query I rowsort
SELECT + 37 + cor0.col0 * cor0.col2 FROM tab2 AS cor0 GROUP BY cor0.col2, col0
----
1342
5373
7226

query I rowsort
SELECT ALL cor0.col2 FROM tab1 AS cor0 GROUP BY cor0.col2, cor0.col0
----
45
71
8

query III rowsort
SELECT * FROM tab1 AS cor0 GROUP BY col2, cor0.col1, cor0.col0
----
22 6 8
28 57 45
82 44 71

query I rowsort
SELECT ( cor0.col2 ) AS col2 FROM tab0 AS cor0 GROUP BY cor0.col2
----
24
38
79

query I rowsort
SELECT DISTINCT 28 FROM tab0 AS cor0 GROUP BY cor0.col0
----
28

query I rowsort
SELECT ALL - 18 FROM tab0, tab1 AS cor0 GROUP BY cor0.col0
----
-18
-18
-18

query I rowsort
SELECT DISTINCT cor0.col2 FROM tab0 AS cor0 GROUP BY cor0.col2
----
24
38
79

query I rowsort
SELECT + col2 FROM tab2 AS cor0 GROUP BY cor0.col2
----
58
79
87

query I rowsort
SELECT - cor0.col0 AS col0 FROM tab1 AS cor0 GROUP BY cor0.col1, cor0.col0
----
-22
-28
-82

query I rowsort
SELECT 29 FROM tab1 AS cor0 GROUP BY cor0.col1, cor0.col0
----
29
29
29

query I rowsort
SELECT - + cor0.col0 - 39 AS col0 FROM tab0, tab0 cor0 GROUP BY cor0.col0
----
-122
-65
-82

query I rowsort
SELECT ALL 45 AS col0 FROM tab0 GROUP BY tab0.col0
----
45
45
45

query I rowsort
SELECT + 74 AS col1 FROM tab1 GROUP BY tab1.col0
----
74
74
74

query I rowsort
SELECT cor0.col2 FROM tab2 AS cor0 GROUP BY cor0.col2
----
58
79
87

query I rowsort label-203
SELECT - cor0.col2 + CAST ( 80 AS INTEGER ) FROM tab1 AS cor0 GROUP BY col2
----
35
72
9

query I rowsort
SELECT DISTINCT - cor0.col1 FROM tab0 AS cor0 GROUP BY cor0.col1
----
-81
0

query I rowsort
SELECT - 51 * + cor0.col2 FROM tab0, tab2 cor0, tab1 AS cor1 GROUP BY cor0.col2
----
-2958
-4029
-4437

query I rowsort
SELECT ALL + col0 * cor0.col0 FROM tab2 AS cor0 GROUP BY cor0.col0
----
225
8281
8464

query I rowsort
SELECT DISTINCT ( col0 ) FROM tab0 AS cor0 GROUP BY cor0.col0
----
26
43
83

query I rowsort
SELECT 87 AS col0 FROM tab2 AS cor0 GROUP BY cor0.col1
----
87
87
87

query I rowsort
SELECT + cor0.col0 AS col2 FROM tab1 AS cor0 GROUP BY cor0.col0
----
22
28
82

query I rowsort
SELECT DISTINCT + 45 col0 FROM tab1 AS cor0 GROUP BY col0
----
45

query I rowsort label-211
SELECT ALL CAST ( NULL AS INTEGER ) FROM tab2 AS cor0 GROUP BY col1
----
NULL
NULL
NULL

query I rowsort
SELECT ALL cor0.col1 + col1 AS col0 FROM tab0 AS cor0 GROUP BY cor0.col1
----
0
162

query I rowsort
SELECT - cor0.col1 FROM tab0 AS cor0 GROUP BY cor0.col1
----
-81
0

query I rowsort
SELECT DISTINCT + 99 * 76 + + tab2.col1 AS col2 FROM tab2 GROUP BY col1
----
7565
7583
7585

query I rowsort
SELECT ALL 54 AS col2 FROM tab2 AS cor0 GROUP BY cor0.col2
----
54
54
54

query I rowsort
SELECT + cor0.col2 AS col0 FROM tab2 AS cor0 GROUP BY cor0.col2, cor0.col0
----
58
79
87

query I rowsort
SELECT cor0.col0 + + 87 FROM tab1 AS cor0 GROUP BY cor0.col0
----
109
115
169

query I rowsort
SELECT cor0.col0 FROM tab2 AS cor0 GROUP BY cor0.col0, cor0.col1, cor0.col0
----
15
91
92

query I rowsort
SELECT ALL col0 FROM tab1 AS cor0 GROUP BY cor0.col0
----
22
28
82

query I rowsort
SELECT DISTINCT - cor0.col0 - + cor0.col0 FROM tab2 AS cor0 GROUP BY cor0.col0
----
-182
-184
-30

query I rowsort
SELECT ALL - 68 * + cor0.col1 FROM tab0 AS cor0 GROUP BY cor0.col1, cor0.col1
----
-5508
0

query I rowsort
SELECT col2 AS col2 FROM tab0 AS cor0 GROUP BY cor0.col1, cor0.col2
----
24
38
79

query I rowsort
SELECT ALL - 11 AS col1 FROM tab1 AS cor0 GROUP BY cor0.col2
----
-11
-11
-11

query I rowsort
SELECT 66 AS col1 FROM tab1 AS cor0 GROUP BY cor0.col2
----
66
66
66

query I rowsort
SELECT - cor0.col2 FROM tab2 AS cor0 GROUP BY cor0.col2
----
-58
-79
-87

query I rowsort
SELECT ALL 37 FROM tab2, tab0 AS cor0 GROUP BY cor0.col1
----
37
37

query I rowsort
SELECT DISTINCT + 20 col2 FROM tab0 GROUP BY tab0.col1
----
20

query I rowsort
SELECT 42 FROM tab0 cor0 GROUP BY col2
----
42
42
42

query I rowsort
SELECT ALL - cor0.col1 AS col1 FROM tab1 cor0 GROUP BY cor0.col1
----
-44
-57
-6

query I rowsort
SELECT - col2 AS col1 FROM tab2 AS cor0 GROUP BY cor0.col2
----
-58
-79
-87

query I rowsort
SELECT DISTINCT + 86 FROM tab1 GROUP BY tab1.col2
----
86

query I rowsort
SELECT + cor0.col1 AS col1 FROM tab2, tab0 cor0 GROUP BY cor0.col1
----
0
81

query I rowsort
SELECT - 13 FROM tab0 cor0 GROUP BY cor0.col1
----
-13
-13

query I rowsort
SELECT tab1.col0 AS col1 FROM tab1 GROUP BY tab1.col0
----
22
28
82

query I rowsort
SELECT ALL cor0.col1 * cor0.col1 AS col0 FROM tab2 AS cor0 GROUP BY cor0.col1
----
1681
3481
3721

query I rowsort
SELECT - cor0.col0 AS col1 FROM tab2 AS cor0 GROUP BY cor0.col0
----
-15
-91
-92

query I rowsort
SELECT cor0.col2 FROM tab1 AS cor0 GROUP BY cor0.col0, cor0.col2
----
45
71
8

query I rowsort
SELECT ALL - 67 AS col0 FROM tab2 AS cor0 GROUP BY cor0.col0
----
-67
-67
-67

query I rowsort
SELECT + 75 AS col2 FROM tab1 cor0 GROUP BY cor0.col0
----
75
75
75

query I rowsort
SELECT ALL cor0.col1 FROM tab0 AS cor0 GROUP BY col0, cor0.col1
----
0
0
81

query I rowsort
SELECT ALL + cor0.col1 FROM tab0 AS cor0 GROUP BY col1
----
0
81

query I rowsort
SELECT DISTINCT - 38 - - cor0.col0 AS col0 FROM tab0 AS cor0 GROUP BY cor0.col0
----
-12
45
5

query I rowsort
SELECT + cor0.col0 + - col0 + 21 AS col0 FROM tab0 AS cor0 GROUP BY cor0.col0
----
21
21
21

query I rowsort
SELECT + cor0.col0 FROM tab1 AS cor0 GROUP BY cor0.col2, cor0.col0, cor0.col0
----
22
28
82

query I rowsort
SELECT ALL - cor0.col0 FROM tab0 AS cor0 GROUP BY cor0.col0, cor0.col0
----
-26
-43
-83

query III rowsort
SELECT * FROM tab0 AS cor0 GROUP BY cor0.col2, cor0.col1, cor0.col0
----
26 0 79
43 81 24
83 0 38

query I rowsort
SELECT DISTINCT + + tab2.col2 FROM tab2, tab1 AS cor0 GROUP BY tab2.col2
----
58
79
87

query I rowsort
SELECT cor0.col0 AS col1 FROM tab2 AS cor0 GROUP BY cor0.col0
----
15
91
92

query I rowsort
SELECT col0 AS col0 FROM tab2 AS cor0 GROUP BY cor0.col0
----
15
91
92

query I rowsort
SELECT - cor0.col0 AS col1 FROM tab1 AS cor0 GROUP BY col0
----
-22
-28
-82

query I rowsort
SELECT DISTINCT ( + 71 ) col1 FROM tab1 GROUP BY tab1.col2
----
71

query I rowsort
SELECT + 96 * 29 col1 FROM tab2, tab1 AS cor0 GROUP BY tab2.col0
----
2784
2784
2784

query I rowsort
SELECT + 3 FROM tab2 AS cor0 GROUP BY cor0.col2
----
3
3
3

query I rowsort
SELECT 37 FROM tab0 AS cor0 GROUP BY col0
----
37
37
37

query I rowsort
SELECT 82 FROM tab0 cor0 GROUP BY cor0.col1
----
82
82

query I rowsort
SELECT cor0.col2 FROM tab2 cor0 GROUP BY cor0.col2
----
58
79
87

query I rowsort
SELECT DISTINCT - 87 FROM tab1, tab2 AS cor0, tab2 AS cor1 GROUP BY tab1.col0
----
-87

query I rowsort
SELECT 55 FROM tab1 AS cor0 GROUP BY cor0.col2, cor0.col1
----
55
55
55

query I rowsort
SELECT DISTINCT 35 FROM tab0 cor0 GROUP BY cor0.col2, cor0.col0
----
35

query I rowsort
SELECT cor0.col0 FROM tab2 cor0 GROUP BY col0
----
15
91
92

query I rowsort
SELECT - cor0.col2 AS col1 FROM tab1 AS cor0 GROUP BY col2
----
-45
-71
-8

query I rowsort
SELECT ALL ( cor0.col2 ) AS col1 FROM tab2, tab1 AS cor0 GROUP BY cor0.col2
----
45
71
8

query I rowsort
SELECT DISTINCT - col2 FROM tab1 GROUP BY tab1.col2
----
-45
-71
-8

query I rowsort
SELECT 38 FROM tab1 AS cor0 GROUP BY cor0.col1, cor0.col1
----
38
38
38

query I rowsort
SELECT - 16 * - cor0.col0 * 47 FROM tab0 AS cor0 GROUP BY cor0.col0
----
19552
32336
62416

query I rowsort
SELECT - 31 FROM tab2 AS cor0 GROUP BY cor0.col2
----
-31
-31
-31

query I rowsort
SELECT ( + 34 ) AS col1 FROM tab1 AS cor0 GROUP BY cor0.col2
----
34
34
34

query I rowsort
SELECT cor0.col2 AS col0 FROM tab1 AS cor0 GROUP BY cor0.col2
----
45
71
8

query I rowsort
SELECT DISTINCT 21 FROM tab0 AS cor0 GROUP BY cor0.col2
----
21

query I rowsort
SELECT 62 AS col2 FROM tab0 cor0 GROUP BY cor0.col1, cor0.col2
----
62
62
62

query I rowsort
SELECT cor0.col0 FROM tab1 cor0 GROUP BY cor0.col0, cor0.col1
----
22
28
82

query I rowsort
SELECT DISTINCT cor0.col0 FROM tab2 AS cor0 GROUP BY cor0.col0, col1
----
15
91
92

query I rowsort
SELECT DISTINCT cor0.col0 AS col2 FROM tab1 AS cor0 GROUP BY cor0.col0
----
22
28
82

query I rowsort
SELECT ALL - ( 30 ) * + cor0.col1 AS col2 FROM tab2 AS cor0 GROUP BY cor0.col1
----
-1230
-1770
-1830

query I rowsort
SELECT DISTINCT 94 AS col1 FROM tab0 AS cor0 GROUP BY cor0.col1
----
94

query I rowsort
SELECT DISTINCT + col1 FROM tab2 AS cor0 GROUP BY cor0.col1
----
41
59
61

# Group By All tests
statement ok
CREATE TABLE tab3(col0 INTEGER, col1 INTEGER, col2 INTEGER, col3 INTEGER)

statement ok
INSERT INTO tab3 VALUES(0,1,12,-1)

statement ok
INSERT INTO tab3 VALUES(0,2,13,-1)

statement ok
INSERT INTO tab3 VALUES(0,1,10,-2)

statement ok
INSERT INTO tab3 VALUES(0,2,15,-2)

statement ok
INSERT INTO tab3 VALUES(1, NULL, 10, -2)

query IRI rowsort
SELECT col1, AVG(col2), col0 FROM tab3 GROUP BY ALL
----
1 11 0
2 14 0
NULL 10 1

query IIR rowsort
SELECT sub.col1, sub.col0, AVG(sub.col2) AS avg_col2
FROM (
  SELECT col1, col0, col2
  FROM tab3
  WHERe col3 = -1
  GROUP BY ALL
) AS sub
GROUP BY ALL;
----
1 0 12
2 0 13

query IIR rowsort
SELECT sub.col1, sub.col0, sub."AVG(tab3.col2)" AS avg_col2
FROM (
  SELECT col1, AVG(col2), col0 FROM tab3 GROUP BY ALL
) AS sub
GROUP BY ALL;
----
1 0 11
2 0 14
NULL 1 10

query IIII rowsort
SELECT col0, col1, COUNT(col2), SUM(col3) FROM tab3 GROUP BY ALL
----
0 1 2 -3
0 2 2 -3
1 NULL 1 -2

# query below should work in multi partition, successfully.
query II
SELECT l.col0, LAST_VALUE(r.col1 ORDER BY r.col0) as last_col1
FROM tab0 as l
JOIN tab0 as r
ON l.col0 = r.col0
GROUP BY l.col0, l.col1, l.col2
ORDER BY l.col0;
----
26 0
43 81
83 0

# assert that above query works in indeed multi partitions
# physical plan for this query should contain RepartitionExecs.
# Aggregation should be in two stages, Partial + FinalPartitioned stages.
query TT
EXPLAIN SELECT l.col0, LAST_VALUE(r.col1 ORDER BY r.col0) as last_col1
FROM tab0 as l
JOIN tab0 as r
ON l.col0 = r.col0
GROUP BY l.col0, l.col1, l.col2
ORDER BY l.col0;
----
logical_plan
Sort: l.col0 ASC NULLS LAST
--Projection: l.col0, LAST_VALUE(r.col1) ORDER BY [r.col0 ASC NULLS LAST] AS last_col1
----Aggregate: groupBy=[[l.col0, l.col1, l.col2]], aggr=[[LAST_VALUE(r.col1) ORDER BY [r.col0 ASC NULLS LAST]]]
------Inner Join: l.col0 = r.col0
--------SubqueryAlias: l
----------TableScan: tab0 projection=[col0, col1, col2]
--------SubqueryAlias: r
----------TableScan: tab0 projection=[col0, col1]
physical_plan
SortPreservingMergeExec: [col0@0 ASC NULLS LAST]
--SortExec: expr=[col0@0 ASC NULLS LAST]
----ProjectionExec: expr=[col0@0 as col0, LAST_VALUE(r.col1)@3 as last_col1]
------AggregateExec: mode=FinalPartitioned, gby=[col0@0 as col0, col1@1 as col1, col2@2 as col2], aggr=[LAST_VALUE(r.col1)]
--------CoalesceBatchesExec: target_batch_size=8192
----------RepartitionExec: partitioning=Hash([col0@0, col1@1, col2@2], 4), input_partitions=4
------------AggregateExec: mode=Partial, gby=[col0@0 as col0, col1@1 as col1, col2@2 as col2], aggr=[LAST_VALUE(r.col1)]
--------------ProjectionExec: expr=[col0@2 as col0, col1@3 as col1, col2@4 as col2, col0@0 as col0, col1@1 as col1]
----------------CoalesceBatchesExec: target_batch_size=8192
------------------HashJoinExec: mode=Partitioned, join_type=Inner, on=[(col0@0, col0@0)]
--------------------CoalesceBatchesExec: target_batch_size=8192
----------------------RepartitionExec: partitioning=Hash([col0@0], 4), input_partitions=1
------------------------MemoryExec: partitions=1, partition_sizes=[3]
--------------------CoalesceBatchesExec: target_batch_size=8192
----------------------RepartitionExec: partitioning=Hash([col0@0], 4), input_partitions=1
------------------------MemoryExec: partitions=1, partition_sizes=[3]

# Columns in the table are a,b,c,d. Source is CsvExec which is ordered by
# a,b,c column. Column a has cardinality 2, column b has cardinality 4.
# Column c has cardinality 100 (unique entries). Column d has cardinality 5.
statement ok
CREATE UNBOUNDED EXTERNAL TABLE annotated_data_infinite2 (
  a0 INTEGER,
  a INTEGER,
  b INTEGER,
  c INTEGER,
  d INTEGER
)
STORED AS CSV
WITH HEADER ROW
WITH ORDER (a ASC, b ASC, c ASC)
LOCATION '../core/tests/data/window_2.csv';

# Create a table with 2 ordered columns.
# In the next step, we will expect to observe the removed sort execs.
statement ok
CREATE EXTERNAL TABLE multiple_ordered_table (
  a0 INTEGER,
  a INTEGER,
  b INTEGER,
  c INTEGER,
  d INTEGER
)
STORED AS CSV
WITH HEADER ROW
WITH ORDER (a ASC, b ASC)
WITH ORDER (c ASC)
LOCATION '../core/tests/data/window_2.csv';

# Expected a sort exec for b DESC
query TT
EXPLAIN SELECT a FROM multiple_ordered_table ORDER BY b DESC;
----
logical_plan
Projection: multiple_ordered_table.a
--Sort: multiple_ordered_table.b DESC NULLS FIRST
----TableScan: multiple_ordered_table projection=[a, b]
physical_plan
ProjectionExec: expr=[a@0 as a]
--SortExec: expr=[b@1 DESC]
----CsvExec: file_groups={1 group: [[WORKSPACE_ROOT/datafusion/core/tests/data/window_2.csv]]}, projection=[a, b], output_ordering=[a@0 ASC NULLS LAST, b@1 ASC NULLS LAST], has_header=true

# Final plan shouldn't have SortExec c ASC,
# because table already satisfies this ordering.
query TT
EXPLAIN SELECT a FROM multiple_ordered_table ORDER BY c ASC;
----
logical_plan
Projection: multiple_ordered_table.a
--Sort: multiple_ordered_table.c ASC NULLS LAST
----TableScan: multiple_ordered_table projection=[a, c]
physical_plan CsvExec: file_groups={1 group: [[WORKSPACE_ROOT/datafusion/core/tests/data/window_2.csv]]}, projection=[a], output_ordering=[a@0 ASC NULLS LAST], has_header=true

# Final plan shouldn't have SortExec a ASC, b ASC,
# because table already satisfies this ordering.
query TT
EXPLAIN SELECT a FROM multiple_ordered_table ORDER BY a ASC, b ASC;
----
logical_plan
Projection: multiple_ordered_table.a
--Sort: multiple_ordered_table.a ASC NULLS LAST, multiple_ordered_table.b ASC NULLS LAST
----TableScan: multiple_ordered_table projection=[a, b]
physical_plan CsvExec: file_groups={1 group: [[WORKSPACE_ROOT/datafusion/core/tests/data/window_2.csv]]}, projection=[a], output_ordering=[a@0 ASC NULLS LAST], has_header=true

# test_window_agg_sort
statement ok
set datafusion.execution.target_partitions = 1;

# test_source_sorted_groupby
query TT
EXPLAIN SELECT a, b,
 SUM(c) as summation1
 FROM annotated_data_infinite2
 GROUP BY b, a
----
logical_plan
Projection: annotated_data_infinite2.a, annotated_data_infinite2.b, SUM(annotated_data_infinite2.c) AS summation1
--Aggregate: groupBy=[[annotated_data_infinite2.b, annotated_data_infinite2.a]], aggr=[[SUM(CAST(annotated_data_infinite2.c AS Int64))]]
----TableScan: annotated_data_infinite2 projection=[a, b, c]
physical_plan
ProjectionExec: expr=[a@1 as a, b@0 as b, SUM(annotated_data_infinite2.c)@2 as summation1]
--AggregateExec: mode=Single, gby=[b@1 as b, a@0 as a], aggr=[SUM(annotated_data_infinite2.c)], ordering_mode=Sorted
----StreamingTableExec: partition_sizes=1, projection=[a, b, c], infinite_source=true, output_ordering=[a@0 ASC NULLS LAST, b@1 ASC NULLS LAST, c@2 ASC NULLS LAST]


query III
 SELECT a, b,
 SUM(c) as summation1
 FROM annotated_data_infinite2
 GROUP BY b, a
----
0 0 300
0 1 925
1 2 1550
1 3 2175


# test_source_sorted_groupby2
# If ordering is not important for the aggregation function, we should ignore the ordering requirement. Hence
# "ORDER BY a DESC" should have no effect.
query TT
EXPLAIN SELECT a, d,
 SUM(c ORDER BY a DESC) as summation1
 FROM annotated_data_infinite2
 GROUP BY d, a
----
logical_plan
Projection: annotated_data_infinite2.a, annotated_data_infinite2.d, SUM(annotated_data_infinite2.c) ORDER BY [annotated_data_infinite2.a DESC NULLS FIRST] AS summation1
--Aggregate: groupBy=[[annotated_data_infinite2.d, annotated_data_infinite2.a]], aggr=[[SUM(CAST(annotated_data_infinite2.c AS Int64)) ORDER BY [annotated_data_infinite2.a DESC NULLS FIRST]]]
----TableScan: annotated_data_infinite2 projection=[a, c, d]
physical_plan
ProjectionExec: expr=[a@1 as a, d@0 as d, SUM(annotated_data_infinite2.c)@2 as summation1]
--AggregateExec: mode=Single, gby=[d@2 as d, a@0 as a], aggr=[SUM(annotated_data_infinite2.c)], ordering_mode=PartiallySorted([1])
----StreamingTableExec: partition_sizes=1, projection=[a, c, d], infinite_source=true, output_ordering=[a@0 ASC NULLS LAST]

query III
SELECT a, d,
 SUM(c ORDER BY a DESC) as summation1
 FROM annotated_data_infinite2
 GROUP BY d, a
----
0 0 292
0 2 196
0 1 315
0 4 164
0 3 258
1 0 622
1 3 299
1 1 1043
1 4 913
1 2 848

# test_source_sorted_groupby3

query TT
EXPLAIN SELECT a, b, FIRST_VALUE(c ORDER BY a DESC) as first_c
  FROM annotated_data_infinite2
  GROUP BY a, b
----
logical_plan
Projection: annotated_data_infinite2.a, annotated_data_infinite2.b, FIRST_VALUE(annotated_data_infinite2.c) ORDER BY [annotated_data_infinite2.a DESC NULLS FIRST] AS first_c
--Aggregate: groupBy=[[annotated_data_infinite2.a, annotated_data_infinite2.b]], aggr=[[FIRST_VALUE(annotated_data_infinite2.c) ORDER BY [annotated_data_infinite2.a DESC NULLS FIRST]]]
----TableScan: annotated_data_infinite2 projection=[a, b, c]
physical_plan
ProjectionExec: expr=[a@0 as a, b@1 as b, FIRST_VALUE(annotated_data_infinite2.c)@2 as first_c]
--AggregateExec: mode=Single, gby=[a@0 as a, b@1 as b], aggr=[FIRST_VALUE(annotated_data_infinite2.c)], ordering_mode=Sorted
----StreamingTableExec: partition_sizes=1, projection=[a, b, c], infinite_source=true, output_ordering=[a@0 ASC NULLS LAST, b@1 ASC NULLS LAST, c@2 ASC NULLS LAST]

query III
SELECT a, b, FIRST_VALUE(c ORDER BY a DESC) as first_c
  FROM annotated_data_infinite2
  GROUP BY a, b
----
0 0 0
0 1 25
1 2 50
1 3 75

# test_source_sorted_groupby4

query TT
EXPLAIN SELECT a, b, LAST_VALUE(c ORDER BY a DESC) as last_c
  FROM annotated_data_infinite2
  GROUP BY a, b
----
logical_plan
Projection: annotated_data_infinite2.a, annotated_data_infinite2.b, LAST_VALUE(annotated_data_infinite2.c) ORDER BY [annotated_data_infinite2.a DESC NULLS FIRST] AS last_c
--Aggregate: groupBy=[[annotated_data_infinite2.a, annotated_data_infinite2.b]], aggr=[[LAST_VALUE(annotated_data_infinite2.c) ORDER BY [annotated_data_infinite2.a DESC NULLS FIRST]]]
----TableScan: annotated_data_infinite2 projection=[a, b, c]
physical_plan
ProjectionExec: expr=[a@0 as a, b@1 as b, LAST_VALUE(annotated_data_infinite2.c)@2 as last_c]
--AggregateExec: mode=Single, gby=[a@0 as a, b@1 as b], aggr=[LAST_VALUE(annotated_data_infinite2.c)], ordering_mode=Sorted
----StreamingTableExec: partition_sizes=1, projection=[a, b, c], infinite_source=true, output_ordering=[a@0 ASC NULLS LAST, b@1 ASC NULLS LAST, c@2 ASC NULLS LAST]

query III
SELECT a, b, LAST_VALUE(c ORDER BY a DESC, c ASC) as last_c
  FROM annotated_data_infinite2
  GROUP BY a, b
----
0 0 24
0 1 49
1 2 74
1 3 99

# when LAST_VALUE, or FIRST_VALUE value do not contain ordering requirement
# queries should still work, However, result depends on the scanning order and
# not deterministic
query TT
EXPLAIN SELECT a, b, LAST_VALUE(c) as last_c
  FROM annotated_data_infinite2
  GROUP BY a, b
----
logical_plan
Projection: annotated_data_infinite2.a, annotated_data_infinite2.b, LAST_VALUE(annotated_data_infinite2.c) AS last_c
--Aggregate: groupBy=[[annotated_data_infinite2.a, annotated_data_infinite2.b]], aggr=[[LAST_VALUE(annotated_data_infinite2.c)]]
----TableScan: annotated_data_infinite2 projection=[a, b, c]
physical_plan
ProjectionExec: expr=[a@0 as a, b@1 as b, LAST_VALUE(annotated_data_infinite2.c)@2 as last_c]
--AggregateExec: mode=Single, gby=[a@0 as a, b@1 as b], aggr=[LAST_VALUE(annotated_data_infinite2.c)], ordering_mode=Sorted
----StreamingTableExec: partition_sizes=1, projection=[a, b, c], infinite_source=true, output_ordering=[a@0 ASC NULLS LAST, b@1 ASC NULLS LAST, c@2 ASC NULLS LAST]

query III
SELECT a, b, LAST_VALUE(c) as last_c
  FROM annotated_data_infinite2
  GROUP BY a, b
----
0 0 24
0 1 49
1 2 74
1 3 99

query TT
EXPLAIN SELECT *
FROM annotated_data_infinite2
ORDER BY a, b, d;
----
logical_plan
Sort: annotated_data_infinite2.a ASC NULLS LAST, annotated_data_infinite2.b ASC NULLS LAST, annotated_data_infinite2.d ASC NULLS LAST
--TableScan: annotated_data_infinite2 projection=[a0, a, b, c, d]
physical_plan
PartialSortExec: expr=[a@1 ASC NULLS LAST,b@2 ASC NULLS LAST,d@4 ASC NULLS LAST], common_prefix_length=[2]
--StreamingTableExec: partition_sizes=1, projection=[a0, a, b, c, d], infinite_source=true, output_ordering=[a@1 ASC NULLS LAST, b@2 ASC NULLS LAST, c@3 ASC NULLS LAST]

query TT
EXPLAIN SELECT *
FROM annotated_data_infinite2
ORDER BY a, b, d
LIMIT 50;
----
logical_plan
Limit: skip=0, fetch=50
--Sort: annotated_data_infinite2.a ASC NULLS LAST, annotated_data_infinite2.b ASC NULLS LAST, annotated_data_infinite2.d ASC NULLS LAST, fetch=50
----TableScan: annotated_data_infinite2 projection=[a0, a, b, c, d]
physical_plan
GlobalLimitExec: skip=0, fetch=50
--PartialSortExec: TopK(fetch=50), expr=[a@1 ASC NULLS LAST,b@2 ASC NULLS LAST,d@4 ASC NULLS LAST], common_prefix_length=[2]
----StreamingTableExec: partition_sizes=1, projection=[a0, a, b, c, d], infinite_source=true, output_ordering=[a@1 ASC NULLS LAST, b@2 ASC NULLS LAST, c@3 ASC NULLS LAST]

query TT
EXPLAIN SELECT *
FROM multiple_ordered_table
ORDER BY a, b, d;
----
logical_plan
Sort: multiple_ordered_table.a ASC NULLS LAST, multiple_ordered_table.b ASC NULLS LAST, multiple_ordered_table.d ASC NULLS LAST
--TableScan: multiple_ordered_table projection=[a0, a, b, c, d]
physical_plan
SortExec: expr=[a@1 ASC NULLS LAST,b@2 ASC NULLS LAST,d@4 ASC NULLS LAST]
--CsvExec: file_groups={1 group: [[WORKSPACE_ROOT/datafusion/core/tests/data/window_2.csv]]}, projection=[a0, a, b, c, d], output_orderings=[[a@1 ASC NULLS LAST, b@2 ASC NULLS LAST], [c@3 ASC NULLS LAST]], has_header=true

query TT
EXPLAIN SELECT a, b, ARRAY_AGG(d ORDER BY d)
FROM annotated_data_infinite2
GROUP BY a, b;
----
logical_plan
Aggregate: groupBy=[[annotated_data_infinite2.a, annotated_data_infinite2.b]], aggr=[[ARRAY_AGG(annotated_data_infinite2.d) ORDER BY [annotated_data_infinite2.d ASC NULLS LAST]]]
--TableScan: annotated_data_infinite2 projection=[a, b, d]
physical_plan
AggregateExec: mode=Single, gby=[a@0 as a, b@1 as b], aggr=[ARRAY_AGG(annotated_data_infinite2.d)], ordering_mode=Sorted
--PartialSortExec: expr=[a@0 ASC NULLS LAST,b@1 ASC NULLS LAST,d@2 ASC NULLS LAST], common_prefix_length=[2]
----StreamingTableExec: partition_sizes=1, projection=[a, b, d], infinite_source=true, output_ordering=[a@0 ASC NULLS LAST, b@1 ASC NULLS LAST]

# as can be seen in the result below d is indeed ordered.
query II?
SELECT a, b, ARRAY_AGG(d ORDER BY d)
FROM annotated_data_infinite2
GROUP BY a, b;
----
0 0 [0, 0, 0, 0, 0, 0, 0, 1, 1, 1, 1, 1, 2, 2, 2, 2, 2, 2, 3, 3, 3, 4, 4, 4, 4]
0 1 [0, 0, 0, 0, 0, 0, 1, 1, 1, 1, 1, 1, 1, 2, 2, 2, 2, 3, 3, 3, 3, 3, 4, 4, 4]
1 2 [0, 0, 0, 1, 1, 1, 1, 1, 1, 1, 1, 1, 1, 2, 2, 2, 2, 3, 3, 4, 4, 4, 4, 4, 4]
1 3 [0, 0, 0, 0, 0, 1, 1, 1, 1, 1, 2, 2, 2, 2, 2, 2, 2, 3, 3, 4, 4, 4, 4, 4, 4]

query III
SELECT a, b, d
FROM annotated_data_infinite2
ORDER BY a, b, d;
----
0 0 0
0 0 0
0 0 0
0 0 0
0 0 0
0 0 0
0 0 0
0 0 1
0 0 1
0 0 1
0 0 1
0 0 1
0 0 2
0 0 2
0 0 2
0 0 2
0 0 2
0 0 2
0 0 3
0 0 3
0 0 3
0 0 4
0 0 4
0 0 4
0 0 4
0 1 0
0 1 0
0 1 0
0 1 0
0 1 0
0 1 0
0 1 1
0 1 1
0 1 1
0 1 1
0 1 1
0 1 1
0 1 1
0 1 2
0 1 2
0 1 2
0 1 2
0 1 3
0 1 3
0 1 3
0 1 3
0 1 3
0 1 4
0 1 4
0 1 4
1 2 0
1 2 0
1 2 0
1 2 1
1 2 1
1 2 1
1 2 1
1 2 1
1 2 1
1 2 1
1 2 1
1 2 1
1 2 1
1 2 2
1 2 2
1 2 2
1 2 2
1 2 3
1 2 3
1 2 4
1 2 4
1 2 4
1 2 4
1 2 4
1 2 4
1 3 0
1 3 0
1 3 0
1 3 0
1 3 0
1 3 1
1 3 1
1 3 1
1 3 1
1 3 1
1 3 2
1 3 2
1 3 2
1 3 2
1 3 2
1 3 2
1 3 2
1 3 3
1 3 3
1 3 4
1 3 4
1 3 4
1 3 4
1 3 4
1 3 4

statement ok
drop table annotated_data_infinite2;

# create a table for testing
statement ok
CREATE TABLE sales_global (zip_code INT,
          country VARCHAR(3),
          sn INT,
          ts TIMESTAMP,
          currency VARCHAR(3),
          amount FLOAT
        ) as VALUES
          (0, 'GRC', 0, '2022-01-01 06:00:00'::timestamp, 'EUR', 30.0),
          (1, 'FRA', 1, '2022-01-01 08:00:00'::timestamp, 'EUR', 50.0),
          (1, 'TUR', 2, '2022-01-01 11:30:00'::timestamp, 'TRY', 75.0),
          (1, 'FRA', 3, '2022-01-02 12:00:00'::timestamp, 'EUR', 200.0),
          (1, 'TUR', 4, '2022-01-03 10:00:00'::timestamp, 'TRY', 100.0),
          (0, 'GRC', 4, '2022-01-03 10:00:00'::timestamp, 'EUR', 80.0)

# create a new table named exchange rates
statement ok
CREATE TABLE exchange_rates (
    sn INTEGER,
    ts TIMESTAMP,
    currency_from VARCHAR(3),
    currency_to VARCHAR(3),
    rate DECIMAL(10,2)
) as VALUES
    (0, '2022-01-01 06:00:00'::timestamp, 'EUR', 'USD', 1.10),
    (1, '2022-01-01 08:00:00'::timestamp, 'TRY', 'USD', 0.10),
    (2, '2022-01-01 11:30:00'::timestamp, 'EUR', 'USD', 1.12),
    (3, '2022-01-02 12:00:00'::timestamp, 'TRY', 'USD', 0.11),
    (4, '2022-01-03 10:00:00'::timestamp, 'EUR', 'USD', 1.12)

# test_ordering_sensitive_aggregation
# ordering sensitive requirement should add a SortExec in the final plan. To satisfy amount ASC
# in the aggregation
statement ok
set datafusion.execution.target_partitions = 1;

query TT
EXPLAIN SELECT country, (ARRAY_AGG(amount ORDER BY amount ASC)) AS amounts
  FROM sales_global
  GROUP BY country
----
logical_plan
Projection: sales_global.country, ARRAY_AGG(sales_global.amount) ORDER BY [sales_global.amount ASC NULLS LAST] AS amounts
--Aggregate: groupBy=[[sales_global.country]], aggr=[[ARRAY_AGG(sales_global.amount) ORDER BY [sales_global.amount ASC NULLS LAST]]]
----TableScan: sales_global projection=[country, amount]
physical_plan
ProjectionExec: expr=[country@0 as country, ARRAY_AGG(sales_global.amount)@1 as amounts]
--AggregateExec: mode=Single, gby=[country@0 as country], aggr=[ARRAY_AGG(sales_global.amount)]
----SortExec: expr=[amount@1 ASC NULLS LAST]
------MemoryExec: partitions=1, partition_sizes=[1]


query T?
SELECT country, (ARRAY_AGG(amount ORDER BY amount ASC)) AS amounts
  FROM sales_global
  GROUP BY country
----
GRC [30.0, 80.0]
FRA [50.0, 200.0]
TUR [75.0, 100.0]

# test_ordering_sensitive_aggregation2
# We should be able to satisfy the finest requirement among all aggregators, when we have multiple aggregators.
# Hence final plan should have SortExec: expr=[amount@1 DESC] to satisfy array_agg requirement.
query TT
EXPLAIN SELECT s.country, ARRAY_AGG(s.amount ORDER BY s.amount DESC) AS amounts,
          SUM(s.amount) AS sum1
        FROM sales_global AS s
        GROUP BY s.country
----
logical_plan
Projection: s.country, ARRAY_AGG(s.amount) ORDER BY [s.amount DESC NULLS FIRST] AS amounts, SUM(s.amount) AS sum1
--Aggregate: groupBy=[[s.country]], aggr=[[ARRAY_AGG(s.amount) ORDER BY [s.amount DESC NULLS FIRST], SUM(CAST(s.amount AS Float64))]]
----SubqueryAlias: s
------TableScan: sales_global projection=[country, amount]
physical_plan
ProjectionExec: expr=[country@0 as country, ARRAY_AGG(s.amount)@1 as amounts, SUM(s.amount)@2 as sum1]
--AggregateExec: mode=Single, gby=[country@0 as country], aggr=[ARRAY_AGG(s.amount), SUM(s.amount)]
----SortExec: expr=[amount@1 DESC]
------MemoryExec: partitions=1, partition_sizes=[1]

query T?R rowsort
SELECT s.country, ARRAY_AGG(s.amount ORDER BY s.amount DESC) AS amounts,
    SUM(s.amount) AS sum1
  FROM sales_global AS s
  GROUP BY s.country
----
FRA [200.0, 50.0] 250
GRC [80.0, 30.0] 110
TUR [100.0, 75.0] 175

# test_ordering_sensitive_aggregation3
# When different aggregators have conflicting requirements, we cannot satisfy all of them in current implementation.
# test below should raise Plan Error.
statement error DataFusion error: This feature is not implemented: Conflicting ordering requirements in aggregate functions is not supported
SELECT ARRAY_AGG(s.amount ORDER BY s.amount DESC) AS amounts,
    ARRAY_AGG(s.amount ORDER BY s.amount ASC) AS amounts2,
    ARRAY_AGG(s.amount ORDER BY s.sn ASC) AS amounts3
  FROM sales_global AS s
  GROUP BY s.country

# test_ordering_sensitive_aggregation4
# If aggregators can work with bounded memory (Sorted or PartiallySorted mode), we should append requirement to
# the existing ordering. This enables us to still work with bounded memory, and also satisfy aggregation requirement.
# This test checks for whether we can satisfy aggregation requirement in Sorted mode.
query TT
EXPLAIN SELECT s.country, ARRAY_AGG(s.amount ORDER BY s.amount DESC) AS amounts,
        SUM(s.amount) AS sum1
          FROM (SELECT *
            FROM sales_global
            ORDER BY country) AS s
          GROUP BY s.country
----
logical_plan
Projection: s.country, ARRAY_AGG(s.amount) ORDER BY [s.amount DESC NULLS FIRST] AS amounts, SUM(s.amount) AS sum1
--Aggregate: groupBy=[[s.country]], aggr=[[ARRAY_AGG(s.amount) ORDER BY [s.amount DESC NULLS FIRST], SUM(CAST(s.amount AS Float64))]]
----SubqueryAlias: s
------Sort: sales_global.country ASC NULLS LAST
--------TableScan: sales_global projection=[country, amount]
physical_plan
ProjectionExec: expr=[country@0 as country, ARRAY_AGG(s.amount)@1 as amounts, SUM(s.amount)@2 as sum1]
--AggregateExec: mode=Single, gby=[country@0 as country], aggr=[ARRAY_AGG(s.amount), SUM(s.amount)], ordering_mode=Sorted
----SortExec: expr=[country@0 ASC NULLS LAST,amount@1 DESC]
------MemoryExec: partitions=1, partition_sizes=[1]

query T?R rowsort
SELECT s.country, ARRAY_AGG(s.amount ORDER BY s.amount DESC) AS amounts,
  SUM(s.amount) AS sum1
    FROM (SELECT *
      FROM sales_global
      ORDER BY country) AS s
    GROUP BY s.country
----
FRA [200.0, 50.0] 250
GRC [80.0, 30.0] 110
TUR [100.0, 75.0] 175

# test_ordering_sensitive_aggregation5
# If aggregators can work with bounded memory (Sorted or PartiallySorted mode), we should be append requirement to
# the existing ordering. This enables us to still work with bounded memory, and also satisfy aggregation requirement.
# This test checks for whether we can satisfy aggregation requirement in PartiallySorted mode.
query TT
EXPLAIN SELECT s.country, s.zip_code, ARRAY_AGG(s.amount ORDER BY s.amount DESC) AS amounts,
        SUM(s.amount) AS sum1
          FROM (SELECT *
            FROM sales_global
            ORDER BY country) AS s
          GROUP BY s.country, s.zip_code
----
logical_plan
Projection: s.country, s.zip_code, ARRAY_AGG(s.amount) ORDER BY [s.amount DESC NULLS FIRST] AS amounts, SUM(s.amount) AS sum1
--Aggregate: groupBy=[[s.country, s.zip_code]], aggr=[[ARRAY_AGG(s.amount) ORDER BY [s.amount DESC NULLS FIRST], SUM(CAST(s.amount AS Float64))]]
----SubqueryAlias: s
------Sort: sales_global.country ASC NULLS LAST
--------TableScan: sales_global projection=[zip_code, country, amount]
physical_plan
ProjectionExec: expr=[country@0 as country, zip_code@1 as zip_code, ARRAY_AGG(s.amount)@2 as amounts, SUM(s.amount)@3 as sum1]
--AggregateExec: mode=Single, gby=[country@1 as country, zip_code@0 as zip_code], aggr=[ARRAY_AGG(s.amount), SUM(s.amount)], ordering_mode=PartiallySorted([0])
----SortExec: expr=[country@1 ASC NULLS LAST,amount@2 DESC]
------MemoryExec: partitions=1, partition_sizes=[1]

query TI?R rowsort
SELECT s.country, s.zip_code, ARRAY_AGG(s.amount ORDER BY s.amount DESC) AS amounts,
    SUM(s.amount) AS sum1
      FROM (SELECT *
        FROM sales_global
        ORDER BY country) AS s
      GROUP BY s.country, s.zip_code
----
FRA 1 [200.0, 50.0] 250
GRC 0 [80.0, 30.0] 110
TUR 1 [100.0, 75.0] 175

# test_ordering_sensitive_aggregation6
# If aggregators can work with bounded memory (FullySorted or PartiallySorted mode), we should be append requirement to
# the existing ordering. When group by expressions contain aggregation requirement, we shouldn't append redundant expression.
# Hence in the final plan SortExec should be SortExec: expr=[country@0 DESC] not SortExec: expr=[country@0 ASC NULLS LAST,country@0 DESC]
query TT
EXPLAIN SELECT s.country, ARRAY_AGG(s.amount ORDER BY s.country DESC) AS amounts,
        SUM(s.amount) AS sum1
          FROM (SELECT *
            FROM sales_global
            ORDER BY country) AS s
          GROUP BY s.country
----
logical_plan
Projection: s.country, ARRAY_AGG(s.amount) ORDER BY [s.country DESC NULLS FIRST] AS amounts, SUM(s.amount) AS sum1
--Aggregate: groupBy=[[s.country]], aggr=[[ARRAY_AGG(s.amount) ORDER BY [s.country DESC NULLS FIRST], SUM(CAST(s.amount AS Float64))]]
----SubqueryAlias: s
------Sort: sales_global.country ASC NULLS LAST
--------TableScan: sales_global projection=[country, amount]
physical_plan
ProjectionExec: expr=[country@0 as country, ARRAY_AGG(s.amount)@1 as amounts, SUM(s.amount)@2 as sum1]
--AggregateExec: mode=Single, gby=[country@0 as country], aggr=[ARRAY_AGG(s.amount), SUM(s.amount)], ordering_mode=Sorted
----SortExec: expr=[country@0 ASC NULLS LAST]
------MemoryExec: partitions=1, partition_sizes=[1]

query T?R rowsort
SELECT s.country, ARRAY_AGG(s.amount ORDER BY s.amount DESC) AS amounts,
  SUM(s.amount) AS sum1
    FROM (SELECT *
      FROM sales_global
      ORDER BY country) AS s
    GROUP BY s.country
----
FRA [200.0, 50.0] 250
GRC [80.0, 30.0] 110
TUR [100.0, 75.0] 175

# test_ordering_sensitive_aggregation7
# Lexicographical ordering requirement can be given as
# argument to the aggregate functions
query TT
EXPLAIN SELECT s.country, ARRAY_AGG(s.amount ORDER BY s.country DESC, s.amount DESC) AS amounts,
        SUM(s.amount) AS sum1
          FROM (SELECT *
            FROM sales_global
            ORDER BY country) AS s
          GROUP BY s.country
----
logical_plan
Projection: s.country, ARRAY_AGG(s.amount) ORDER BY [s.country DESC NULLS FIRST, s.amount DESC NULLS FIRST] AS amounts, SUM(s.amount) AS sum1
--Aggregate: groupBy=[[s.country]], aggr=[[ARRAY_AGG(s.amount) ORDER BY [s.country DESC NULLS FIRST, s.amount DESC NULLS FIRST], SUM(CAST(s.amount AS Float64))]]
----SubqueryAlias: s
------Sort: sales_global.country ASC NULLS LAST
--------TableScan: sales_global projection=[country, amount]
physical_plan
ProjectionExec: expr=[country@0 as country, ARRAY_AGG(s.amount)@1 as amounts, SUM(s.amount)@2 as sum1]
--AggregateExec: mode=Single, gby=[country@0 as country], aggr=[ARRAY_AGG(s.amount), SUM(s.amount)], ordering_mode=Sorted
----SortExec: expr=[country@0 ASC NULLS LAST,amount@1 DESC]
------MemoryExec: partitions=1, partition_sizes=[1]

query T?R rowsort
SELECT s.country, ARRAY_AGG(s.amount ORDER BY s.country DESC, s.amount DESC) AS amounts,
  SUM(s.amount) AS sum1
    FROM (SELECT *
      FROM sales_global
      ORDER BY country) AS s
    GROUP BY s.country
----
FRA [200.0, 50.0] 250
GRC [80.0, 30.0] 110
TUR [100.0, 75.0] 175

# test_reverse_aggregate_expr
# Some of the Aggregators can be reversed, by this way we can still run aggregators without re-ordering
# that have contradictory requirements at first glance.
query TT
EXPLAIN SELECT country, ARRAY_AGG(amount ORDER BY amount DESC) AS amounts,
  FIRST_VALUE(amount ORDER BY amount ASC) AS fv1,
  LAST_VALUE(amount ORDER BY amount DESC) AS fv2
  FROM sales_global
  GROUP BY country
----
logical_plan
Projection: sales_global.country, ARRAY_AGG(sales_global.amount) ORDER BY [sales_global.amount DESC NULLS FIRST] AS amounts, FIRST_VALUE(sales_global.amount) ORDER BY [sales_global.amount ASC NULLS LAST] AS fv1, LAST_VALUE(sales_global.amount) ORDER BY [sales_global.amount DESC NULLS FIRST] AS fv2
--Aggregate: groupBy=[[sales_global.country]], aggr=[[ARRAY_AGG(sales_global.amount) ORDER BY [sales_global.amount DESC NULLS FIRST], FIRST_VALUE(sales_global.amount) ORDER BY [sales_global.amount ASC NULLS LAST], LAST_VALUE(sales_global.amount) ORDER BY [sales_global.amount DESC NULLS FIRST]]]
----TableScan: sales_global projection=[country, amount]
physical_plan
ProjectionExec: expr=[country@0 as country, ARRAY_AGG(sales_global.amount)@1 as amounts, FIRST_VALUE(sales_global.amount)@2 as fv1, LAST_VALUE(sales_global.amount)@3 as fv2]
--AggregateExec: mode=Single, gby=[country@0 as country], aggr=[ARRAY_AGG(sales_global.amount), LAST_VALUE(sales_global.amount), LAST_VALUE(sales_global.amount)]
----SortExec: expr=[amount@1 DESC]
------MemoryExec: partitions=1, partition_sizes=[1]

query T?RR rowsort
SELECT country, ARRAY_AGG(amount ORDER BY amount DESC) AS amounts,
  FIRST_VALUE(amount ORDER BY amount ASC) AS fv1,
  LAST_VALUE(amount ORDER BY amount DESC) AS fv2
  FROM sales_global
  GROUP BY country
----
FRA [200.0, 50.0] 50 50
GRC [80.0, 30.0] 30 30
TUR [100.0, 75.0] 75 75

# test_reverse_aggregate_expr2
# Some of the Aggregators can be reversed, by this way we can still run aggregators without re-ordering
# that have contradictory requirements at first glance.
query TT
EXPLAIN SELECT country, ARRAY_AGG(amount ORDER BY amount ASC) AS amounts,
  FIRST_VALUE(amount ORDER BY amount ASC) AS fv1,
  LAST_VALUE(amount ORDER BY amount DESC) AS fv2
  FROM sales_global
  GROUP BY country
----
logical_plan
Projection: sales_global.country, ARRAY_AGG(sales_global.amount) ORDER BY [sales_global.amount ASC NULLS LAST] AS amounts, FIRST_VALUE(sales_global.amount) ORDER BY [sales_global.amount ASC NULLS LAST] AS fv1, LAST_VALUE(sales_global.amount) ORDER BY [sales_global.amount DESC NULLS FIRST] AS fv2
--Aggregate: groupBy=[[sales_global.country]], aggr=[[ARRAY_AGG(sales_global.amount) ORDER BY [sales_global.amount ASC NULLS LAST], FIRST_VALUE(sales_global.amount) ORDER BY [sales_global.amount ASC NULLS LAST], LAST_VALUE(sales_global.amount) ORDER BY [sales_global.amount DESC NULLS FIRST]]]
----TableScan: sales_global projection=[country, amount]
physical_plan
ProjectionExec: expr=[country@0 as country, ARRAY_AGG(sales_global.amount)@1 as amounts, FIRST_VALUE(sales_global.amount)@2 as fv1, LAST_VALUE(sales_global.amount)@3 as fv2]
--AggregateExec: mode=Single, gby=[country@0 as country], aggr=[ARRAY_AGG(sales_global.amount), FIRST_VALUE(sales_global.amount), FIRST_VALUE(sales_global.amount)]
----SortExec: expr=[amount@1 ASC NULLS LAST]
------MemoryExec: partitions=1, partition_sizes=[1]

query T?RR
SELECT country, ARRAY_AGG(amount ORDER BY amount ASC) AS amounts,
  FIRST_VALUE(amount ORDER BY amount ASC) AS fv1,
  LAST_VALUE(amount ORDER BY amount DESC) AS fv2
  FROM sales_global
  GROUP BY country
----
GRC [30.0, 80.0] 30 30
FRA [50.0, 200.0] 50 50
TUR [75.0, 100.0] 75 75

# test_reverse_aggregate_expr3
# Some of the Aggregators can be reversed, by this way we can still run aggregators without re-ordering
# that have contradictory requirements at first glance. This algorithm shouldn't depend
# on the order of the aggregation expressions.
query TT
EXPLAIN SELECT country, FIRST_VALUE(amount ORDER BY amount ASC) AS fv1,
  LAST_VALUE(amount ORDER BY amount DESC) AS fv2,
  ARRAY_AGG(amount ORDER BY amount ASC) AS amounts
  FROM sales_global
  GROUP BY country
----
logical_plan
Projection: sales_global.country, FIRST_VALUE(sales_global.amount) ORDER BY [sales_global.amount ASC NULLS LAST] AS fv1, LAST_VALUE(sales_global.amount) ORDER BY [sales_global.amount DESC NULLS FIRST] AS fv2, ARRAY_AGG(sales_global.amount) ORDER BY [sales_global.amount ASC NULLS LAST] AS amounts
--Aggregate: groupBy=[[sales_global.country]], aggr=[[FIRST_VALUE(sales_global.amount) ORDER BY [sales_global.amount ASC NULLS LAST], LAST_VALUE(sales_global.amount) ORDER BY [sales_global.amount DESC NULLS FIRST], ARRAY_AGG(sales_global.amount) ORDER BY [sales_global.amount ASC NULLS LAST]]]
----TableScan: sales_global projection=[country, amount]
physical_plan
ProjectionExec: expr=[country@0 as country, FIRST_VALUE(sales_global.amount)@1 as fv1, LAST_VALUE(sales_global.amount)@2 as fv2, ARRAY_AGG(sales_global.amount)@3 as amounts]
--AggregateExec: mode=Single, gby=[country@0 as country], aggr=[FIRST_VALUE(sales_global.amount), FIRST_VALUE(sales_global.amount), ARRAY_AGG(sales_global.amount)]
----SortExec: expr=[amount@1 ASC NULLS LAST]
------MemoryExec: partitions=1, partition_sizes=[1]

query TRR?
SELECT country, FIRST_VALUE(amount ORDER BY amount ASC) AS fv1,
  LAST_VALUE(amount ORDER BY amount DESC) AS fv2,
  ARRAY_AGG(amount ORDER BY amount ASC) AS amounts
  FROM sales_global
  GROUP BY country
----
GRC 30 30 [30.0, 80.0]
FRA 50 50 [50.0, 200.0]
TUR 75 75 [75.0, 100.0]

# test_reverse_aggregate_expr4
# Ordering requirement by the ordering insensitive aggregators shouldn't have effect on
# final plan. Hence seemingly conflicting requirements by SUM and ARRAY_AGG shouldn't raise error.
query TT
EXPLAIN SELECT country, SUM(amount ORDER BY ts DESC) AS sum1,
  ARRAY_AGG(amount ORDER BY amount ASC) AS amounts
  FROM sales_global
  GROUP BY country
----
logical_plan
Projection: sales_global.country, SUM(sales_global.amount) ORDER BY [sales_global.ts DESC NULLS FIRST] AS sum1, ARRAY_AGG(sales_global.amount) ORDER BY [sales_global.amount ASC NULLS LAST] AS amounts
--Aggregate: groupBy=[[sales_global.country]], aggr=[[SUM(CAST(sales_global.amount AS Float64)) ORDER BY [sales_global.ts DESC NULLS FIRST], ARRAY_AGG(sales_global.amount) ORDER BY [sales_global.amount ASC NULLS LAST]]]
----TableScan: sales_global projection=[country, ts, amount]
physical_plan
ProjectionExec: expr=[country@0 as country, SUM(sales_global.amount)@1 as sum1, ARRAY_AGG(sales_global.amount)@2 as amounts]
--AggregateExec: mode=Single, gby=[country@0 as country], aggr=[SUM(sales_global.amount), ARRAY_AGG(sales_global.amount)]
----SortExec: expr=[amount@2 ASC NULLS LAST]
------MemoryExec: partitions=1, partition_sizes=[1]

query TR?
SELECT country, SUM(amount ORDER BY ts DESC) AS sum1,
  ARRAY_AGG(amount ORDER BY amount ASC) AS amounts
  FROM sales_global
  GROUP BY country
----
GRC 110 [30.0, 80.0]
FRA 250 [50.0, 200.0]
TUR 175 [75.0, 100.0]

# test_reverse_aggregate_expr5
# If all of the ordering sensitive aggregation functions are reversible
# we should be able to reverse requirements, if this helps to remove a SortExec.
# Hence in query below, FIRST_VALUE, and LAST_VALUE should be reversed to calculate its result according to `ts ASC` ordering.
# Please note that after `ts ASC` ordering because of inner query. There is no SortExec in the final plan.
query TT
EXPLAIN SELECT country, FIRST_VALUE(amount ORDER BY ts DESC) as fv1,
  LAST_VALUE(amount ORDER BY ts DESC) as lv1,
  SUM(amount ORDER BY ts DESC) as sum1
  FROM (SELECT *
    FROM sales_global
    ORDER BY ts ASC)
  GROUP BY country
----
logical_plan
Projection: sales_global.country, FIRST_VALUE(sales_global.amount) ORDER BY [sales_global.ts DESC NULLS FIRST] AS fv1, LAST_VALUE(sales_global.amount) ORDER BY [sales_global.ts DESC NULLS FIRST] AS lv1, SUM(sales_global.amount) ORDER BY [sales_global.ts DESC NULLS FIRST] AS sum1
--Aggregate: groupBy=[[sales_global.country]], aggr=[[FIRST_VALUE(sales_global.amount) ORDER BY [sales_global.ts DESC NULLS FIRST], LAST_VALUE(sales_global.amount) ORDER BY [sales_global.ts DESC NULLS FIRST], SUM(CAST(sales_global.amount AS Float64)) ORDER BY [sales_global.ts DESC NULLS FIRST]]]
----Sort: sales_global.ts ASC NULLS LAST
------TableScan: sales_global projection=[country, ts, amount]
physical_plan
ProjectionExec: expr=[country@0 as country, LAST_VALUE(sales_global.amount)@1 as fv1, FIRST_VALUE(sales_global.amount)@2 as lv1, SUM(sales_global.amount)@3 as sum1]
--AggregateExec: mode=Single, gby=[country@0 as country], aggr=[LAST_VALUE(sales_global.amount), FIRST_VALUE(sales_global.amount), SUM(sales_global.amount)]
----MemoryExec: partitions=1, partition_sizes=[1]

query TRRR rowsort
SELECT country, FIRST_VALUE(amount ORDER BY ts DESC) as fv1,
  LAST_VALUE(amount ORDER BY ts DESC) as lv1,
  SUM(amount ORDER BY ts DESC) as sum1
  FROM (SELECT *
    FROM sales_global
    ORDER BY ts ASC)
  GROUP BY country
----
FRA 200 50 250
GRC 80 30 110
TUR 100 75 175

# If existing ordering doesn't satisfy requirement, we should do calculations
# on naive requirement (by convention, otherwise the final plan will be unintuitive),
# even if reverse ordering is possible.
# hence, below query should add `SortExec(ts DESC)` to the final plan.
query TT
EXPLAIN SELECT country, FIRST_VALUE(amount ORDER BY ts DESC) as fv1,
    LAST_VALUE(amount ORDER BY ts DESC) as lv1,
    SUM(amount ORDER BY ts DESC) as sum1
  FROM sales_global
  GROUP BY country
----
logical_plan
Projection: sales_global.country, FIRST_VALUE(sales_global.amount) ORDER BY [sales_global.ts DESC NULLS FIRST] AS fv1, LAST_VALUE(sales_global.amount) ORDER BY [sales_global.ts DESC NULLS FIRST] AS lv1, SUM(sales_global.amount) ORDER BY [sales_global.ts DESC NULLS FIRST] AS sum1
--Aggregate: groupBy=[[sales_global.country]], aggr=[[FIRST_VALUE(sales_global.amount) ORDER BY [sales_global.ts DESC NULLS FIRST], LAST_VALUE(sales_global.amount) ORDER BY [sales_global.ts DESC NULLS FIRST], SUM(CAST(sales_global.amount AS Float64)) ORDER BY [sales_global.ts DESC NULLS FIRST]]]
----TableScan: sales_global projection=[country, ts, amount]
physical_plan
ProjectionExec: expr=[country@0 as country, FIRST_VALUE(sales_global.amount)@1 as fv1, LAST_VALUE(sales_global.amount)@2 as lv1, SUM(sales_global.amount)@3 as sum1]
--AggregateExec: mode=Single, gby=[country@0 as country], aggr=[FIRST_VALUE(sales_global.amount), LAST_VALUE(sales_global.amount), SUM(sales_global.amount)]
----MemoryExec: partitions=1, partition_sizes=[1]

query TRRR rowsort
SELECT country, FIRST_VALUE(amount ORDER BY ts DESC) as fv1,
    LAST_VALUE(amount ORDER BY ts DESC) as lv1,
    SUM(amount ORDER BY ts DESC) as sum1
  FROM sales_global
  GROUP BY country
----
FRA 200 50 250
GRC 80 30 110
TUR 100 75 175

query TT
EXPLAIN SELECT s.zip_code, s.country, s.sn, s.ts, s.currency, LAST_VALUE(e.amount ORDER BY e.sn) AS last_rate
FROM sales_global AS s
JOIN sales_global AS e
  ON s.currency = e.currency AND
  s.ts >= e.ts
GROUP BY s.sn, s.zip_code, s.country, s.ts, s.currency
ORDER BY s.sn
----
logical_plan
Sort: s.sn ASC NULLS LAST
--Projection: s.zip_code, s.country, s.sn, s.ts, s.currency, LAST_VALUE(e.amount) ORDER BY [e.sn ASC NULLS LAST] AS last_rate
----Aggregate: groupBy=[[s.sn, s.zip_code, s.country, s.ts, s.currency]], aggr=[[LAST_VALUE(e.amount) ORDER BY [e.sn ASC NULLS LAST]]]
------Projection: s.zip_code, s.country, s.sn, s.ts, s.currency, e.sn, e.amount
--------Inner Join: s.currency = e.currency Filter: s.ts >= e.ts
----------SubqueryAlias: s
------------TableScan: sales_global projection=[zip_code, country, sn, ts, currency]
----------SubqueryAlias: e
------------TableScan: sales_global projection=[sn, ts, currency, amount]
physical_plan
SortExec: expr=[sn@2 ASC NULLS LAST]
--ProjectionExec: expr=[zip_code@1 as zip_code, country@2 as country, sn@0 as sn, ts@3 as ts, currency@4 as currency, LAST_VALUE(e.amount)@5 as last_rate]
----AggregateExec: mode=Single, gby=[sn@2 as sn, zip_code@0 as zip_code, country@1 as country, ts@3 as ts, currency@4 as currency], aggr=[LAST_VALUE(e.amount)]
------ProjectionExec: expr=[zip_code@2 as zip_code, country@3 as country, sn@4 as sn, ts@5 as ts, currency@6 as currency, sn@0 as sn, amount@1 as amount]
--------CoalesceBatchesExec: target_batch_size=8192
<<<<<<< HEAD
----------ProjectionExec: expr=[sn@0 as sn, amount@3 as amount, zip_code@4 as zip_code, country@5 as country, sn@6 as sn, ts@7 as ts, currency@8 as currency]
------------HashJoinExec: mode=CollectLeft, join_type=Inner, on=[(currency@2, currency@4)], filter=ts@0 >= ts@1
--------------MemoryExec: partitions=1, partition_sizes=[1]
--------------MemoryExec: partitions=1, partition_sizes=[1]
=======
----------HashJoinExec: mode=CollectLeft, join_type=Inner, on=[(currency@2, currency@4)], filter=ts@0 >= ts@1, projection=[sn@0, amount@3, zip_code@4, country@5, sn@6, ts@7, currency@8]
------------MemoryExec: partitions=1, partition_sizes=[1]
------------MemoryExec: partitions=1, partition_sizes=[1]
>>>>>>> d2fc02b8

query ITIPTR
SELECT s.zip_code, s.country, s.sn, s.ts, s.currency, LAST_VALUE(e.amount ORDER BY e.sn) AS last_rate
FROM sales_global AS s
JOIN sales_global AS e
  ON s.currency = e.currency AND
  s.ts >= e.ts
GROUP BY s.sn, s.zip_code, s.country, s.ts, s.currency
ORDER BY s.sn, s.zip_code
----
0 GRC 0 2022-01-01T06:00:00 EUR 30
1 FRA 1 2022-01-01T08:00:00 EUR 50
1 TUR 2 2022-01-01T11:30:00 TRY 75
1 FRA 3 2022-01-02T12:00:00 EUR 200
0 GRC 4 2022-01-03T10:00:00 EUR 80
1 TUR 4 2022-01-03T10:00:00 TRY 100

# Run order-sensitive aggregators in multiple partitions
statement ok
set datafusion.execution.target_partitions = 8;

# order-sensitive FIRST_VALUE and LAST_VALUE aggregators should work in
# multi-partitions without group by also.
query TT
EXPLAIN SELECT country, FIRST_VALUE(amount ORDER BY ts ASC) AS fv1,
  LAST_VALUE(amount ORDER BY ts ASC) AS fv2
  FROM sales_global
  GROUP BY country
  ORDER BY country
----
logical_plan
Sort: sales_global.country ASC NULLS LAST
--Projection: sales_global.country, FIRST_VALUE(sales_global.amount) ORDER BY [sales_global.ts ASC NULLS LAST] AS fv1, LAST_VALUE(sales_global.amount) ORDER BY [sales_global.ts ASC NULLS LAST] AS fv2
----Aggregate: groupBy=[[sales_global.country]], aggr=[[FIRST_VALUE(sales_global.amount) ORDER BY [sales_global.ts ASC NULLS LAST], LAST_VALUE(sales_global.amount) ORDER BY [sales_global.ts ASC NULLS LAST]]]
------TableScan: sales_global projection=[country, ts, amount]
physical_plan
SortPreservingMergeExec: [country@0 ASC NULLS LAST]
--SortExec: expr=[country@0 ASC NULLS LAST]
----ProjectionExec: expr=[country@0 as country, FIRST_VALUE(sales_global.amount)@1 as fv1, LAST_VALUE(sales_global.amount)@2 as fv2]
------AggregateExec: mode=FinalPartitioned, gby=[country@0 as country], aggr=[FIRST_VALUE(sales_global.amount), LAST_VALUE(sales_global.amount)]
--------CoalesceBatchesExec: target_batch_size=8192
----------RepartitionExec: partitioning=Hash([country@0], 8), input_partitions=8
------------RepartitionExec: partitioning=RoundRobinBatch(8), input_partitions=1
--------------AggregateExec: mode=Partial, gby=[country@0 as country], aggr=[FIRST_VALUE(sales_global.amount), LAST_VALUE(sales_global.amount)]
----------------MemoryExec: partitions=1, partition_sizes=[1]

query TRR
SELECT country, FIRST_VALUE(amount ORDER BY ts ASC) AS fv1,
  LAST_VALUE(amount ORDER BY ts ASC) AS fv2
  FROM sales_global
  GROUP BY country
  ORDER BY country
----
FRA 50 200
GRC 30 80
TUR 75 100

# Conversion in between FIRST_VALUE and LAST_VALUE to resolve
# contradictory requirements should work in multi partitions.
query TT
EXPLAIN SELECT country, FIRST_VALUE(amount ORDER BY ts ASC) AS fv1,
  LAST_VALUE(amount ORDER BY ts DESC) AS fv2
  FROM sales_global
  GROUP BY country
  ORDER BY country
----
logical_plan
Sort: sales_global.country ASC NULLS LAST
--Projection: sales_global.country, FIRST_VALUE(sales_global.amount) ORDER BY [sales_global.ts ASC NULLS LAST] AS fv1, LAST_VALUE(sales_global.amount) ORDER BY [sales_global.ts DESC NULLS FIRST] AS fv2
----Aggregate: groupBy=[[sales_global.country]], aggr=[[FIRST_VALUE(sales_global.amount) ORDER BY [sales_global.ts ASC NULLS LAST], LAST_VALUE(sales_global.amount) ORDER BY [sales_global.ts DESC NULLS FIRST]]]
------TableScan: sales_global projection=[country, ts, amount]
physical_plan
SortPreservingMergeExec: [country@0 ASC NULLS LAST]
--SortExec: expr=[country@0 ASC NULLS LAST]
----ProjectionExec: expr=[country@0 as country, FIRST_VALUE(sales_global.amount)@1 as fv1, LAST_VALUE(sales_global.amount)@2 as fv2]
------AggregateExec: mode=FinalPartitioned, gby=[country@0 as country], aggr=[FIRST_VALUE(sales_global.amount), LAST_VALUE(sales_global.amount)]
--------CoalesceBatchesExec: target_batch_size=8192
----------RepartitionExec: partitioning=Hash([country@0], 8), input_partitions=8
------------RepartitionExec: partitioning=RoundRobinBatch(8), input_partitions=1
--------------AggregateExec: mode=Partial, gby=[country@0 as country], aggr=[FIRST_VALUE(sales_global.amount), LAST_VALUE(sales_global.amount)]
----------------MemoryExec: partitions=1, partition_sizes=[1]

query TRR
SELECT country, FIRST_VALUE(amount ORDER BY ts ASC) AS fv1,
  LAST_VALUE(amount ORDER BY ts DESC) AS fv2
  FROM sales_global
  GROUP BY country
  ORDER BY country
----
FRA 50 50
GRC 30 30
TUR 75 75

# make sure that batch size is small. So that query below runs in multi partitions
# row number of the sales_global is 5. Hence we choose batch size 4 to make is smaller.
statement ok
set datafusion.execution.batch_size = 4;

# order-sensitive FIRST_VALUE and LAST_VALUE aggregators should work in
# multi-partitions without group by also.
query TT
EXPLAIN SELECT FIRST_VALUE(amount ORDER BY ts ASC) AS fv1,
  LAST_VALUE(amount ORDER BY ts ASC) AS fv2
  FROM sales_global
----
logical_plan
Projection: FIRST_VALUE(sales_global.amount) ORDER BY [sales_global.ts ASC NULLS LAST] AS fv1, LAST_VALUE(sales_global.amount) ORDER BY [sales_global.ts ASC NULLS LAST] AS fv2
--Aggregate: groupBy=[[]], aggr=[[FIRST_VALUE(sales_global.amount) ORDER BY [sales_global.ts ASC NULLS LAST], LAST_VALUE(sales_global.amount) ORDER BY [sales_global.ts ASC NULLS LAST]]]
----TableScan: sales_global projection=[ts, amount]
physical_plan
ProjectionExec: expr=[FIRST_VALUE(sales_global.amount)@0 as fv1, LAST_VALUE(sales_global.amount)@1 as fv2]
--AggregateExec: mode=Final, gby=[], aggr=[FIRST_VALUE(sales_global.amount), LAST_VALUE(sales_global.amount)]
----CoalescePartitionsExec
------AggregateExec: mode=Partial, gby=[], aggr=[FIRST_VALUE(sales_global.amount), LAST_VALUE(sales_global.amount)]
--------RepartitionExec: partitioning=RoundRobinBatch(8), input_partitions=1
----------MemoryExec: partitions=1, partition_sizes=[1]

query RR
SELECT FIRST_VALUE(amount ORDER BY ts ASC) AS fv1,
  LAST_VALUE(amount ORDER BY ts ASC) AS fv2
  FROM sales_global
----
30 100

# Conversion in between FIRST_VALUE and LAST_VALUE to resolve
# contradictory requirements should work in multi partitions.
query TT
EXPLAIN SELECT FIRST_VALUE(amount ORDER BY ts ASC) AS fv1,
  LAST_VALUE(amount ORDER BY ts DESC) AS fv2
  FROM sales_global
----
logical_plan
Projection: FIRST_VALUE(sales_global.amount) ORDER BY [sales_global.ts ASC NULLS LAST] AS fv1, LAST_VALUE(sales_global.amount) ORDER BY [sales_global.ts DESC NULLS FIRST] AS fv2
--Aggregate: groupBy=[[]], aggr=[[FIRST_VALUE(sales_global.amount) ORDER BY [sales_global.ts ASC NULLS LAST], LAST_VALUE(sales_global.amount) ORDER BY [sales_global.ts DESC NULLS FIRST]]]
----TableScan: sales_global projection=[ts, amount]
physical_plan
ProjectionExec: expr=[FIRST_VALUE(sales_global.amount)@0 as fv1, LAST_VALUE(sales_global.amount)@1 as fv2]
--AggregateExec: mode=Final, gby=[], aggr=[FIRST_VALUE(sales_global.amount), LAST_VALUE(sales_global.amount)]
----CoalescePartitionsExec
------AggregateExec: mode=Partial, gby=[], aggr=[FIRST_VALUE(sales_global.amount), LAST_VALUE(sales_global.amount)]
--------RepartitionExec: partitioning=RoundRobinBatch(8), input_partitions=1
----------MemoryExec: partitions=1, partition_sizes=[1]

query RR
SELECT FIRST_VALUE(amount ORDER BY ts ASC) AS fv1,
  LAST_VALUE(amount ORDER BY ts DESC) AS fv2
  FROM sales_global
----
30 30

# ARRAY_AGG should work in multiple partitions
query TT
EXPLAIN SELECT ARRAY_AGG(amount ORDER BY ts ASC) AS array_agg1
  FROM sales_global
----
logical_plan
Projection: ARRAY_AGG(sales_global.amount) ORDER BY [sales_global.ts ASC NULLS LAST] AS array_agg1
--Aggregate: groupBy=[[]], aggr=[[ARRAY_AGG(sales_global.amount) ORDER BY [sales_global.ts ASC NULLS LAST]]]
----TableScan: sales_global projection=[ts, amount]
physical_plan
ProjectionExec: expr=[ARRAY_AGG(sales_global.amount)@0 as array_agg1]
--AggregateExec: mode=Final, gby=[], aggr=[ARRAY_AGG(sales_global.amount)]
----CoalescePartitionsExec
------AggregateExec: mode=Partial, gby=[], aggr=[ARRAY_AGG(sales_global.amount)]
--------SortExec: expr=[ts@0 ASC NULLS LAST]
----------RepartitionExec: partitioning=RoundRobinBatch(8), input_partitions=1
------------MemoryExec: partitions=1, partition_sizes=[1]

query ?
SELECT ARRAY_AGG(amount ORDER BY ts ASC) AS array_agg1
  FROM sales_global
----
[30.0, 50.0, 75.0, 200.0, 100.0, 80.0]

# ARRAY_AGG should work in multiple partitions
query TT
EXPLAIN SELECT ARRAY_AGG(amount ORDER BY ts DESC) AS array_agg1
  FROM sales_global
----
logical_plan
Projection: ARRAY_AGG(sales_global.amount) ORDER BY [sales_global.ts DESC NULLS FIRST] AS array_agg1
--Aggregate: groupBy=[[]], aggr=[[ARRAY_AGG(sales_global.amount) ORDER BY [sales_global.ts DESC NULLS FIRST]]]
----TableScan: sales_global projection=[ts, amount]
physical_plan
ProjectionExec: expr=[ARRAY_AGG(sales_global.amount)@0 as array_agg1]
--AggregateExec: mode=Final, gby=[], aggr=[ARRAY_AGG(sales_global.amount)]
----CoalescePartitionsExec
------AggregateExec: mode=Partial, gby=[], aggr=[ARRAY_AGG(sales_global.amount)]
--------SortExec: expr=[ts@0 DESC]
----------RepartitionExec: partitioning=RoundRobinBatch(8), input_partitions=1
------------MemoryExec: partitions=1, partition_sizes=[1]

query ?
SELECT ARRAY_AGG(amount ORDER BY ts DESC) AS array_agg1
  FROM sales_global
----
[100.0, 80.0, 200.0, 75.0, 50.0, 30.0]

# ARRAY_AGG should work in multiple partitions
query TT
EXPLAIN SELECT ARRAY_AGG(amount ORDER BY amount ASC) AS array_agg1
  FROM sales_global
----
logical_plan
Projection: ARRAY_AGG(sales_global.amount) ORDER BY [sales_global.amount ASC NULLS LAST] AS array_agg1
--Aggregate: groupBy=[[]], aggr=[[ARRAY_AGG(sales_global.amount) ORDER BY [sales_global.amount ASC NULLS LAST]]]
----TableScan: sales_global projection=[amount]
physical_plan
ProjectionExec: expr=[ARRAY_AGG(sales_global.amount)@0 as array_agg1]
--AggregateExec: mode=Final, gby=[], aggr=[ARRAY_AGG(sales_global.amount)]
----CoalescePartitionsExec
------AggregateExec: mode=Partial, gby=[], aggr=[ARRAY_AGG(sales_global.amount)]
--------SortExec: expr=[amount@0 ASC NULLS LAST]
----------RepartitionExec: partitioning=RoundRobinBatch(8), input_partitions=1
------------MemoryExec: partitions=1, partition_sizes=[1]

query ?
SELECT ARRAY_AGG(amount ORDER BY amount ASC) AS array_agg1
  FROM sales_global
----
[30.0, 50.0, 75.0, 80.0, 100.0, 200.0]

# ARRAY_AGG should work in multiple partitions
query TT
EXPLAIN SELECT country, ARRAY_AGG(amount ORDER BY amount ASC) AS array_agg1
  FROM sales_global
  GROUP BY country
  ORDER BY country
----
logical_plan
Sort: sales_global.country ASC NULLS LAST
--Projection: sales_global.country, ARRAY_AGG(sales_global.amount) ORDER BY [sales_global.amount ASC NULLS LAST] AS array_agg1
----Aggregate: groupBy=[[sales_global.country]], aggr=[[ARRAY_AGG(sales_global.amount) ORDER BY [sales_global.amount ASC NULLS LAST]]]
------TableScan: sales_global projection=[country, amount]
physical_plan
SortPreservingMergeExec: [country@0 ASC NULLS LAST]
--SortExec: expr=[country@0 ASC NULLS LAST]
----ProjectionExec: expr=[country@0 as country, ARRAY_AGG(sales_global.amount)@1 as array_agg1]
------AggregateExec: mode=FinalPartitioned, gby=[country@0 as country], aggr=[ARRAY_AGG(sales_global.amount)]
--------CoalesceBatchesExec: target_batch_size=4
----------RepartitionExec: partitioning=Hash([country@0], 8), input_partitions=8
------------AggregateExec: mode=Partial, gby=[country@0 as country], aggr=[ARRAY_AGG(sales_global.amount)]
--------------SortExec: expr=[amount@1 ASC NULLS LAST]
----------------RepartitionExec: partitioning=RoundRobinBatch(8), input_partitions=1
------------------MemoryExec: partitions=1, partition_sizes=[1]

query T?
SELECT country, ARRAY_AGG(amount ORDER BY amount ASC) AS array_agg1
  FROM sales_global
  GROUP BY country
  ORDER BY country
----
FRA [50.0, 200.0]
GRC [30.0, 80.0]
TUR [75.0, 100.0]

# ARRAY_AGG, FIRST_VALUE, LAST_VALUE should work in multiple partitions
query TT
EXPLAIN SELECT country, ARRAY_AGG(amount ORDER BY amount DESC) AS amounts,
  FIRST_VALUE(amount ORDER BY amount ASC) AS fv1,
  LAST_VALUE(amount ORDER BY amount DESC) AS fv2
  FROM sales_global
  GROUP BY country
  ORDER BY country
----
logical_plan
Sort: sales_global.country ASC NULLS LAST
--Projection: sales_global.country, ARRAY_AGG(sales_global.amount) ORDER BY [sales_global.amount DESC NULLS FIRST] AS amounts, FIRST_VALUE(sales_global.amount) ORDER BY [sales_global.amount ASC NULLS LAST] AS fv1, LAST_VALUE(sales_global.amount) ORDER BY [sales_global.amount DESC NULLS FIRST] AS fv2
----Aggregate: groupBy=[[sales_global.country]], aggr=[[ARRAY_AGG(sales_global.amount) ORDER BY [sales_global.amount DESC NULLS FIRST], FIRST_VALUE(sales_global.amount) ORDER BY [sales_global.amount ASC NULLS LAST], LAST_VALUE(sales_global.amount) ORDER BY [sales_global.amount DESC NULLS FIRST]]]
------TableScan: sales_global projection=[country, amount]
physical_plan
SortPreservingMergeExec: [country@0 ASC NULLS LAST]
--SortExec: expr=[country@0 ASC NULLS LAST]
----ProjectionExec: expr=[country@0 as country, ARRAY_AGG(sales_global.amount)@1 as amounts, FIRST_VALUE(sales_global.amount)@2 as fv1, LAST_VALUE(sales_global.amount)@3 as fv2]
------AggregateExec: mode=FinalPartitioned, gby=[country@0 as country], aggr=[ARRAY_AGG(sales_global.amount), FIRST_VALUE(sales_global.amount), LAST_VALUE(sales_global.amount)]
--------CoalesceBatchesExec: target_batch_size=4
----------RepartitionExec: partitioning=Hash([country@0], 8), input_partitions=8
------------AggregateExec: mode=Partial, gby=[country@0 as country], aggr=[ARRAY_AGG(sales_global.amount), LAST_VALUE(sales_global.amount), LAST_VALUE(sales_global.amount)]
--------------SortExec: expr=[amount@1 DESC]
----------------RepartitionExec: partitioning=RoundRobinBatch(8), input_partitions=1
------------------MemoryExec: partitions=1, partition_sizes=[1]

query T?RR
SELECT country, ARRAY_AGG(amount ORDER BY amount DESC) AS amounts,
  FIRST_VALUE(amount ORDER BY amount ASC) AS fv1,
  LAST_VALUE(amount ORDER BY amount DESC) AS fv2
  FROM sales_global
  GROUP BY country
  ORDER BY country
----
FRA [200.0, 50.0] 50 50
GRC [80.0, 30.0] 30 30
TUR [100.0, 75.0] 75 75

# make sure that query below runs in multi partitions
statement ok
set datafusion.execution.target_partitions = 8;

query ?
SELECT ARRAY_AGG(e.rate ORDER BY e.sn)
FROM sales_global AS s
JOIN exchange_rates AS e
ON s.currency = e.currency_from AND
   e.currency_to = 'USD' AND
   s.ts >= e.ts
GROUP BY s.sn
ORDER BY s.sn;
----
[1.10]
[1.10]
[0.10]
[1.10, 1.12]
[1.10, 0.10, 1.12, 0.11, 1.12]


query I
SELECT FIRST_VALUE(C order by c ASC) as first_c
FROM multiple_ordered_table
GROUP BY d
ORDER BY first_c
----
0
1
4
9
15

query ITIPTR rowsort
SELECT s.zip_code, s.country, s.sn, s.ts, s.currency, LAST_VALUE(e.amount ORDER BY e.sn) AS last_rate
FROM sales_global AS s
JOIN sales_global AS e
  ON s.currency = e.currency AND
  s.ts >= e.ts
GROUP BY s.sn, s.zip_code, s.country, s.ts, s.currency
ORDER BY s.sn, s.zip_code
----
0 GRC 0 2022-01-01T06:00:00 EUR 30
0 GRC 4 2022-01-03T10:00:00 EUR 80
1 FRA 1 2022-01-01T08:00:00 EUR 50
1 FRA 3 2022-01-02T12:00:00 EUR 200
1 TUR 2 2022-01-01T11:30:00 TRY 75
1 TUR 4 2022-01-03T10:00:00 TRY 100

# create a table for testing
statement ok
CREATE TABLE sales_global_with_pk (zip_code INT,
          country VARCHAR(3),
          sn INT,
          ts TIMESTAMP,
          currency VARCHAR(3),
          amount FLOAT,
          primary key(sn)
        ) as VALUES
          (0, 'GRC', 0, '2022-01-01 06:00:00'::timestamp, 'EUR', 30.0),
          (1, 'FRA', 1, '2022-01-01 08:00:00'::timestamp, 'EUR', 50.0),
          (1, 'TUR', 2, '2022-01-01 11:30:00'::timestamp, 'TRY', 75.0),
          (1, 'FRA', 3, '2022-01-02 12:00:00'::timestamp, 'EUR', 200.0),
          (1, 'TUR', 4, '2022-01-03 10:00:00'::timestamp, 'TRY', 100.0)

# create a table for testing, with primary key alternate syntax
statement ok
CREATE TABLE sales_global_with_pk_alternate (zip_code INT,
          country VARCHAR(3),
          sn INT primary key,
          ts TIMESTAMP,
          currency VARCHAR(3),
          amount FLOAT
        ) as VALUES
          (0, 'GRC', 0, '2022-01-01 06:00:00'::timestamp, 'EUR', 30.0),
          (1, 'FRA', 1, '2022-01-01 08:00:00'::timestamp, 'EUR', 50.0),
          (1, 'TUR', 2, '2022-01-01 11:30:00'::timestamp, 'TRY', 75.0),
          (1, 'FRA', 3, '2022-01-02 12:00:00'::timestamp, 'EUR', 200.0),
          (1, 'TUR', 4, '2022-01-03 10:00:00'::timestamp, 'TRY', 100.0)

# we do not currently support foreign key constraints.
statement error DataFusion error: Error during planning: Foreign key constraints are not currently supported
CREATE TABLE sales_global_with_foreign_key (zip_code INT,
  country VARCHAR(3),
  sn INT references sales_global_with_pk_alternate(sn),
  ts TIMESTAMP,
  currency VARCHAR(3),
  amount FLOAT
) as VALUES
  (0, 'GRC', 0, '2022-01-01 06:00:00'::timestamp, 'EUR', 30.0),
  (1, 'FRA', 1, '2022-01-01 08:00:00'::timestamp, 'EUR', 50.0),
  (1, 'TUR', 2, '2022-01-01 11:30:00'::timestamp, 'TRY', 75.0),
  (1, 'FRA', 3, '2022-01-02 12:00:00'::timestamp, 'EUR', 200.0),
  (1, 'TUR', 4, '2022-01-03 10:00:00'::timestamp, 'TRY', 100.0)

# we do not currently support foreign key
statement error DataFusion error: Error during planning: Foreign key constraints are not currently supported
CREATE TABLE sales_global_with_foreign_key (zip_code INT,
  country VARCHAR(3),
  sn INT REFERENCES sales_global_with_pk_alternate(sn),
  ts TIMESTAMP,
  currency VARCHAR(3),
  amount FLOAT
) as VALUES
  (0, 'GRC', 0, '2022-01-01 06:00:00'::timestamp, 'EUR', 30.0),
  (1, 'FRA', 1, '2022-01-01 08:00:00'::timestamp, 'EUR', 50.0),
  (1, 'TUR', 2, '2022-01-01 11:30:00'::timestamp, 'TRY', 75.0),
  (1, 'FRA', 3, '2022-01-02 12:00:00'::timestamp, 'EUR', 200.0),
  (1, 'TUR', 4, '2022-01-03 10:00:00'::timestamp, 'TRY', 100.0)

# we do not currently support foreign key
# foreign key can be defined with a different syntax.
# we should get the same error.
statement error DataFusion error: Error during planning: Foreign key constraints are not currently supported
CREATE TABLE sales_global_with_foreign_key (zip_code INT,
  country VARCHAR(3),
  sn INT,
  ts TIMESTAMP,
  currency VARCHAR(3),
  amount FLOAT,
  FOREIGN KEY (sn)
  REFERENCES sales_global_with_pk_alternate(sn)
) as VALUES
  (0, 'GRC', 0, '2022-01-01 06:00:00'::timestamp, 'EUR', 30.0),
  (1, 'FRA', 1, '2022-01-01 08:00:00'::timestamp, 'EUR', 50.0),
  (1, 'TUR', 2, '2022-01-01 11:30:00'::timestamp, 'TRY', 75.0),
  (1, 'FRA', 3, '2022-01-02 12:00:00'::timestamp, 'EUR', 200.0),
  (1, 'TUR', 4, '2022-01-03 10:00:00'::timestamp, 'TRY', 100.0)

# create a table for testing, where primary key is composite
statement ok
CREATE TABLE sales_global_with_composite_pk (zip_code INT,
          country VARCHAR(3),
          sn INT,
          ts TIMESTAMP,
          currency VARCHAR(3),
          amount FLOAT,
          primary key(sn, ts)
        ) as VALUES
          (0, 'GRC', 0, '2022-01-01 06:00:00'::timestamp, 'EUR', 30.0),
          (1, 'FRA', 1, '2022-01-01 08:00:00'::timestamp, 'EUR', 50.0),
          (1, 'TUR', 2, '2022-01-01 11:30:00'::timestamp, 'TRY', 75.0),
          (1, 'FRA', 3, '2022-01-02 12:00:00'::timestamp, 'EUR', 200.0),
          (1, 'TUR', 4, '2022-01-03 10:00:00'::timestamp, 'TRY', 100.0)

# create a table for testing, where sn is unique key
statement ok
CREATE TABLE sales_global_with_unique (zip_code INT,
          country VARCHAR(3),
          sn INT,
          ts TIMESTAMP,
          currency VARCHAR(3),
          amount FLOAT,
          unique(sn)
        ) as VALUES
          (0, 'GRC', 0, '2022-01-01 06:00:00'::timestamp, 'EUR', 30.0),
          (1, 'FRA', 1, '2022-01-01 08:00:00'::timestamp, 'EUR', 50.0),
          (1, 'TUR', 2, '2022-01-01 11:30:00'::timestamp, 'TRY', 75.0),
          (1, 'FRA', 3, '2022-01-02 12:00:00'::timestamp, 'EUR', 200.0),
          (1, 'TUR', 4, '2022-01-03 10:00:00'::timestamp, 'TRY', 100.0),
          (1, 'TUR', NULL, '2022-01-03 10:00:00'::timestamp, 'TRY', 100.0)

# when group by contains primary key expression
# we can use all the expressions in the table during selection
# (not just group by expressions + aggregation result)
query TT
EXPLAIN SELECT s.sn, s.amount, 2*s.sn
  FROM sales_global_with_pk AS s
  GROUP BY sn
  ORDER BY sn
----
logical_plan
Sort: s.sn ASC NULLS LAST
--Projection: s.sn, s.amount, Int64(2) * CAST(s.sn AS Int64)
----Aggregate: groupBy=[[s.sn, s.amount]], aggr=[[]]
------SubqueryAlias: s
--------TableScan: sales_global_with_pk projection=[sn, amount]
physical_plan
SortPreservingMergeExec: [sn@0 ASC NULLS LAST]
--SortExec: expr=[sn@0 ASC NULLS LAST]
----ProjectionExec: expr=[sn@0 as sn, amount@1 as amount, 2 * CAST(sn@0 AS Int64) as Int64(2) * s.sn]
------AggregateExec: mode=FinalPartitioned, gby=[sn@0 as sn, amount@1 as amount], aggr=[]
--------CoalesceBatchesExec: target_batch_size=4
----------RepartitionExec: partitioning=Hash([sn@0, amount@1], 8), input_partitions=8
------------AggregateExec: mode=Partial, gby=[sn@0 as sn, amount@1 as amount], aggr=[]
--------------MemoryExec: partitions=8, partition_sizes=[1, 0, 0, 0, 0, 0, 0, 0]

query IRI
SELECT s.sn, s.amount, 2*s.sn
  FROM sales_global_with_pk AS s
  GROUP BY sn
  ORDER BY sn
----
0 30 0
1 50 2
2 75 4
3 200 6
4 100 8

# we should be able to re-write group by expression
# using functional dependencies for complex expressions also.
# In this case, we use 2*s.amount instead of s.amount.
query IRI
SELECT s.sn, 2*s.amount, 2*s.sn
  FROM sales_global_with_pk AS s
  GROUP BY sn
  ORDER BY sn
----
0 60 0
1 100 2
2 150 4
3 400 6
4 200 8

query IRI
SELECT s.sn, s.amount, 2*s.sn
  FROM sales_global_with_pk_alternate AS s
  GROUP BY sn
  ORDER BY sn
----
0 30 0
1 50 2
2 75 4
3 200 6
4 100 8

# Join should propagate primary key successfully
query TT
EXPLAIN SELECT r.sn, SUM(l.amount), r.amount
  FROM sales_global_with_pk AS l
  JOIN sales_global_with_pk AS r
  ON l.sn >= r.sn
  GROUP BY r.sn
  ORDER BY r.sn
----
logical_plan
Sort: r.sn ASC NULLS LAST
--Projection: r.sn, SUM(l.amount), r.amount
----Aggregate: groupBy=[[r.sn, r.amount]], aggr=[[SUM(CAST(l.amount AS Float64))]]
------Projection: l.amount, r.sn, r.amount
--------Inner Join:  Filter: l.sn >= r.sn
----------SubqueryAlias: l
------------TableScan: sales_global_with_pk projection=[sn, amount]
----------SubqueryAlias: r
------------TableScan: sales_global_with_pk projection=[sn, amount]
physical_plan
ProjectionExec: expr=[sn@0 as sn, SUM(l.amount)@2 as SUM(l.amount), amount@1 as amount]
--SortPreservingMergeExec: [sn@0 ASC NULLS LAST]
----SortExec: expr=[sn@0 ASC NULLS LAST]
------AggregateExec: mode=FinalPartitioned, gby=[sn@0 as sn, amount@1 as amount], aggr=[SUM(l.amount)]
--------CoalesceBatchesExec: target_batch_size=4
----------RepartitionExec: partitioning=Hash([sn@0, amount@1], 8), input_partitions=8
------------AggregateExec: mode=Partial, gby=[sn@1 as sn, amount@2 as amount], aggr=[SUM(l.amount)]
--------------ProjectionExec: expr=[amount@1 as amount, sn@2 as sn, amount@3 as amount]
----------------NestedLoopJoinExec: join_type=Inner, filter=sn@0 >= sn@1
------------------MemoryExec: partitions=8, partition_sizes=[1, 0, 0, 0, 0, 0, 0, 0]
------------------CoalescePartitionsExec
--------------------MemoryExec: partitions=8, partition_sizes=[1, 0, 0, 0, 0, 0, 0, 0]

query IRR
SELECT r.sn, SUM(l.amount), r.amount
  FROM sales_global_with_pk AS l
  JOIN sales_global_with_pk AS r
  ON l.sn >= r.sn
  GROUP BY r.sn
  ORDER BY r.sn
----
0 455 30
1 425 50
2 375 75
3 300 200
4 100 100

# when primary key consists of composite columns
# to associate it with other fields, aggregate should contain all the composite columns
query IRR
SELECT r.sn, SUM(l.amount), r.amount
  FROM sales_global_with_composite_pk AS l
  JOIN sales_global_with_composite_pk AS r
  ON l.sn >= r.sn
  GROUP BY r.sn, r.ts
  ORDER BY r.sn
----
0 455 30
1 425 50
2 375 75
3 300 200
4 100 100

# when primary key consists of composite columns
# to associate it with other fields, aggregate should contain all the composite columns
# if any of the composite column is missing, we cannot use associated indices, inside select expression
# below query should fail
statement error DataFusion error: Error during planning: Projection references non-aggregate values: Expression r.amount could not be resolved from available columns: r.sn, SUM\(l.amount\)
SELECT r.sn, SUM(l.amount), r.amount
  FROM sales_global_with_composite_pk AS l
  JOIN sales_global_with_composite_pk AS r
  ON l.sn >= r.sn
  GROUP BY r.sn
  ORDER BY r.sn

# left join should propagate right side constraint,
# if right side is a primary key (unique and doesn't contain null)
query IRR
SELECT r.sn, r.amount, SUM(r.amount)
  FROM (SELECT *
    FROM sales_global_with_pk as l
    LEFT JOIN sales_global_with_pk as r
    ON l.amount >= r.amount + 10)
  GROUP BY r.sn
ORDER BY r.sn
----
0 30 120
1 50 150
2 75 150
4 100 100
NULL NULL NULL

# left join shouldn't propagate right side constraint,
# if right side is a unique key (unique and can contain null)
# Please note that, above query and this one is same except the constraint in the table.
statement error DataFusion error: Error during planning: Projection references non-aggregate values: Expression r.amount could not be resolved from available columns: r.sn, SUM\(r.amount\)
SELECT r.sn, r.amount, SUM(r.amount)
  FROM (SELECT *
    FROM sales_global_with_unique as l
    LEFT JOIN sales_global_with_unique as r
    ON l.amount >= r.amount + 10)
  GROUP BY r.sn
ORDER BY r.sn

# left semi join should propagate constraint of left side as is.
query IRR
SELECT l.sn, l.amount, SUM(l.amount)
  FROM (SELECT *
    FROM sales_global_with_unique as l
    LEFT SEMI JOIN sales_global_with_unique as r
    ON l.amount >= r.amount + 10)
  GROUP BY l.sn
ORDER BY l.sn
----
1 50 50
2 75 75
3 200 200
4 100 100
NULL 100 100

# Similarly, left anti join should propagate constraint of left side as is.
query IRR
SELECT l.sn, l.amount, SUM(l.amount)
  FROM (SELECT *
    FROM sales_global_with_unique as l
    LEFT ANTI JOIN sales_global_with_unique as r
    ON l.amount >= r.amount + 10)
  GROUP BY l.sn
ORDER BY l.sn
----
0 30 30

# Should support grouping by list column
query ?I
SELECT column1, COUNT(*) as column2 FROM (VALUES (['a', 'b'], 1), (['c', 'd', 'e'], 2), (['a', 'b'], 3)) as values0 GROUP BY column1 ORDER BY column2;
----
[c, d, e] 1
[a, b] 2


# primary key should be aware from which columns it is associated
statement error DataFusion error: Error during planning: Projection references non-aggregate values: Expression r.sn could not be resolved from available columns: l.sn, l.zip_code, l.country, l.ts, l.currency, l.amount, SUM\(l.amount\)
SELECT l.sn, r.sn, SUM(l.amount), r.amount
  FROM sales_global_with_pk AS l
  JOIN sales_global_with_pk AS r
  ON l.sn >= r.sn
  GROUP BY l.sn
  ORDER BY l.sn

# window should propagate primary key successfully
query TT
EXPLAIN SELECT *
  FROM(SELECT *, SUM(l.amount) OVER(ROWS BETWEEN 1 PRECEDING AND 1 FOLLOWING) as sum_amount
    FROM sales_global_with_pk AS l
  ) as l
  GROUP BY l.sn
  ORDER BY l.sn
----
logical_plan
Sort: l.sn ASC NULLS LAST
--Projection: l.zip_code, l.country, l.sn, l.ts, l.currency, l.amount, l.sum_amount
----Aggregate: groupBy=[[l.sn, l.zip_code, l.country, l.ts, l.currency, l.amount, l.sum_amount]], aggr=[[]]
------SubqueryAlias: l
--------Projection: l.zip_code, l.country, l.sn, l.ts, l.currency, l.amount, SUM(l.amount) ROWS BETWEEN 1 PRECEDING AND 1 FOLLOWING AS sum_amount
----------WindowAggr: windowExpr=[[SUM(CAST(l.amount AS Float64)) ROWS BETWEEN 1 PRECEDING AND 1 FOLLOWING]]
------------SubqueryAlias: l
--------------TableScan: sales_global_with_pk projection=[zip_code, country, sn, ts, currency, amount]
physical_plan
ProjectionExec: expr=[zip_code@1 as zip_code, country@2 as country, sn@0 as sn, ts@3 as ts, currency@4 as currency, amount@5 as amount, sum_amount@6 as sum_amount]
--SortPreservingMergeExec: [sn@0 ASC NULLS LAST]
----SortExec: expr=[sn@0 ASC NULLS LAST]
------AggregateExec: mode=FinalPartitioned, gby=[sn@0 as sn, zip_code@1 as zip_code, country@2 as country, ts@3 as ts, currency@4 as currency, amount@5 as amount, sum_amount@6 as sum_amount], aggr=[]
--------CoalesceBatchesExec: target_batch_size=4
----------RepartitionExec: partitioning=Hash([sn@0, zip_code@1, country@2, ts@3, currency@4, amount@5, sum_amount@6], 8), input_partitions=8
------------AggregateExec: mode=Partial, gby=[sn@2 as sn, zip_code@0 as zip_code, country@1 as country, ts@3 as ts, currency@4 as currency, amount@5 as amount, sum_amount@6 as sum_amount], aggr=[]
--------------RepartitionExec: partitioning=RoundRobinBatch(8), input_partitions=1
----------------ProjectionExec: expr=[zip_code@0 as zip_code, country@1 as country, sn@2 as sn, ts@3 as ts, currency@4 as currency, amount@5 as amount, SUM(l.amount) ROWS BETWEEN 1 PRECEDING AND 1 FOLLOWING@6 as sum_amount]
------------------BoundedWindowAggExec: wdw=[SUM(l.amount) ROWS BETWEEN 1 PRECEDING AND 1 FOLLOWING: Ok(Field { name: "SUM(l.amount) ROWS BETWEEN 1 PRECEDING AND 1 FOLLOWING", data_type: Float64, nullable: true, dict_id: 0, dict_is_ordered: false, metadata: {} }), frame: WindowFrame { units: Rows, start_bound: Preceding(UInt64(1)), end_bound: Following(UInt64(1)) }], mode=[Sorted]
--------------------CoalescePartitionsExec
----------------------MemoryExec: partitions=8, partition_sizes=[1, 0, 0, 0, 0, 0, 0, 0]


query ITIPTRR
SELECT *
  FROM(SELECT *, SUM(l.amount) OVER(ROWS BETWEEN 1 PRECEDING AND 1 FOLLOWING) as sum_amount
    FROM sales_global_with_pk AS l
  ) as l
  GROUP BY l.sn
  ORDER BY l.sn
----
0 GRC 0 2022-01-01T06:00:00 EUR 30 80
1 FRA 1 2022-01-01T08:00:00 EUR 50 155
1 TUR 2 2022-01-01T11:30:00 TRY 75 325
1 FRA 3 2022-01-02T12:00:00 EUR 200 375
1 TUR 4 2022-01-03T10:00:00 TRY 100 300

# join should propagate primary key correctly
query IRP
SELECT l.sn, SUM(l.amount), l.ts
FROM
  (SELECT *
  FROM sales_global_with_pk AS l
  JOIN sales_global_with_pk AS r ON l.sn >= r.sn)
GROUP BY l.sn
ORDER BY l.sn
----
0 30 2022-01-01T06:00:00
1 100 2022-01-01T08:00:00
2 225 2022-01-01T11:30:00
3 800 2022-01-02T12:00:00
4 500 2022-01-03T10:00:00

# Projection propagates primary keys correctly
# (we can use r.ts at the final projection, because it
# is associated with primary key r.sn)
query IRP
SELECT r.sn, SUM(r.amount), r.ts
FROM
  (SELECT r.ts, r.sn, r.amount
   FROM
     (SELECT *
      FROM sales_global_with_pk AS l
      JOIN sales_global_with_pk AS r ON l.sn >= r.sn))
GROUP BY r.sn
ORDER BY r.sn
----
0 150 2022-01-01T06:00:00
1 200 2022-01-01T08:00:00
2 225 2022-01-01T11:30:00
3 400 2022-01-02T12:00:00
4 100 2022-01-03T10:00:00

# after join, new window expressions shouldn't be associated with primary keys
statement error DataFusion error: Error during planning: Projection references non-aggregate values: Expression rn1 could not be resolved from available columns: r.sn, r.ts, r.amount, SUM\(r.amount\)
SELECT r.sn, SUM(r.amount), rn1
FROM
  (SELECT r.ts, r.sn, r.amount,
          ROW_NUMBER() OVER() AS rn1
   FROM
     (SELECT *
      FROM sales_global_with_pk AS l
      JOIN sales_global_with_pk AS r ON l.sn >= r.sn))
GROUP BY r.sn

# aggregate should propagate primary key successfully
query IPR
SELECT sn, ts, sum1
FROM (
  SELECT ts, sn, SUM(amount) as sum1
  FROM sales_global_with_pk
  GROUP BY sn)
GROUP BY sn
ORDER BY sn
----
0 2022-01-01T06:00:00 30
1 2022-01-01T08:00:00 50
2 2022-01-01T11:30:00 75
3 2022-01-02T12:00:00 200
4 2022-01-03T10:00:00 100

# aggregate should be able to introduce functional dependence
# (when group by contains single expression, group by expression
# becomes determinant, after aggregation; since we are sure that
# it will consist of unique values.)
# please note that ts is not primary key, still
# we can use sum1, after outer aggregation because
# after inner aggregation, ts becomes determinant
# of functional dependence.
query PR
SELECT ts, sum1
FROM (
  SELECT ts, SUM(amount) as sum1
  FROM sales_global_with_pk
  GROUP BY ts)
GROUP BY ts
ORDER BY ts
----
2022-01-01T06:00:00 30
2022-01-01T08:00:00 50
2022-01-01T11:30:00 75
2022-01-02T12:00:00 200
2022-01-03T10:00:00 100

# aggregate should update its functional dependence
# mode, if it is guaranteed that, after aggregation
# group by expressions will be unique.
query IRI
SELECT *
FROM (
  SELECT *, ROW_NUMBER() OVER(ORDER BY l.sn) AS rn1
  FROM (
    SELECT l.sn, SUM(l.amount)
    FROM (
      SELECT l.sn, l.amount, SUM(l.amount) as sum1
      FROM
        (SELECT *
        FROM sales_global_with_pk AS l
        JOIN sales_global_with_pk AS r ON l.sn >= r.sn)
      GROUP BY l.sn)
    GROUP BY l.sn)
  )
GROUP BY l.sn
ORDER BY l.sn
----
0 30 1
1 50 2
2 75 3
3 200 4
4 100 5

# create a table
statement ok
CREATE TABLE FOO (x int, y int) AS VALUES (1, 2), (2, 3), (1, 3);

# make sure that query runs in multi partitions
statement ok
set datafusion.execution.target_partitions = 8;

query I
SELECT LAST_VALUE(x)
FROM FOO;
----
1

query II
SELECT x, LAST_VALUE(x)
FROM FOO
GROUP BY x
ORDER BY x;
----
1 1
2 2

query II
SELECT y, LAST_VALUE(x)
FROM FOO
GROUP BY y
ORDER BY y;
----
2 1
3 1

# Make sure to choose a batch size smaller than, row number of the table.
# In this case we choose 2 (Row number of the table is 3).
# otherwise we won't see parallelism in tests.
statement ok
set datafusion.execution.batch_size = 2;

# plan of the query above should contain partial
# and final aggregation stages
query TT
EXPLAIN SELECT LAST_VALUE(x)
  FROM FOO;
----
logical_plan
Aggregate: groupBy=[[]], aggr=[[LAST_VALUE(foo.x)]]
--TableScan: foo projection=[x]
physical_plan
AggregateExec: mode=Final, gby=[], aggr=[LAST_VALUE(foo.x)]
--CoalescePartitionsExec
----AggregateExec: mode=Partial, gby=[], aggr=[LAST_VALUE(foo.x)]
------RepartitionExec: partitioning=RoundRobinBatch(8), input_partitions=1
--------MemoryExec: partitions=1, partition_sizes=[1]

query I
SELECT FIRST_VALUE(x)
FROM FOO;
----
1

# similarly plan of the above query should
# contain partial and final aggregation stages.
query TT
EXPLAIN SELECT FIRST_VALUE(x)
  FROM FOO;
----
logical_plan
Aggregate: groupBy=[[]], aggr=[[FIRST_VALUE(foo.x)]]
--TableScan: foo projection=[x]
physical_plan
AggregateExec: mode=Final, gby=[], aggr=[FIRST_VALUE(foo.x)]
--CoalescePartitionsExec
----AggregateExec: mode=Partial, gby=[], aggr=[FIRST_VALUE(foo.x)]
------RepartitionExec: partitioning=RoundRobinBatch(8), input_partitions=1
--------MemoryExec: partitions=1, partition_sizes=[1]

# Since both ordering requirements are satisfied, there shouldn't be
# any SortExec in the final plan.
query TT
EXPLAIN SELECT FIRST_VALUE(a ORDER BY a ASC) as first_a,
  LAST_VALUE(c ORDER BY c DESC) as last_c
FROM multiple_ordered_table
GROUP BY d;
----
logical_plan
Projection: FIRST_VALUE(multiple_ordered_table.a) ORDER BY [multiple_ordered_table.a ASC NULLS LAST] AS first_a, LAST_VALUE(multiple_ordered_table.c) ORDER BY [multiple_ordered_table.c DESC NULLS FIRST] AS last_c
--Aggregate: groupBy=[[multiple_ordered_table.d]], aggr=[[FIRST_VALUE(multiple_ordered_table.a) ORDER BY [multiple_ordered_table.a ASC NULLS LAST], LAST_VALUE(multiple_ordered_table.c) ORDER BY [multiple_ordered_table.c DESC NULLS FIRST]]]
----TableScan: multiple_ordered_table projection=[a, c, d]
physical_plan
ProjectionExec: expr=[FIRST_VALUE(multiple_ordered_table.a)@1 as first_a, FIRST_VALUE(multiple_ordered_table.c)@2 as last_c]
--AggregateExec: mode=FinalPartitioned, gby=[d@0 as d], aggr=[FIRST_VALUE(multiple_ordered_table.a), FIRST_VALUE(multiple_ordered_table.c)]
----CoalesceBatchesExec: target_batch_size=2
------RepartitionExec: partitioning=Hash([d@0], 8), input_partitions=8
--------AggregateExec: mode=Partial, gby=[d@2 as d], aggr=[FIRST_VALUE(multiple_ordered_table.a), FIRST_VALUE(multiple_ordered_table.c)]
----------RepartitionExec: partitioning=RoundRobinBatch(8), input_partitions=1
------------CsvExec: file_groups={1 group: [[WORKSPACE_ROOT/datafusion/core/tests/data/window_2.csv]]}, projection=[a, c, d], output_orderings=[[a@0 ASC NULLS LAST], [c@1 ASC NULLS LAST]], has_header=true

query II rowsort
SELECT FIRST_VALUE(a ORDER BY a ASC) as first_a,
  LAST_VALUE(c ORDER BY c DESC) as last_c
FROM multiple_ordered_table
GROUP BY d;
----
0 0
0 1
0 15
0 4
0 9

query III rowsort
SELECT d, FIRST_VALUE(c ORDER BY a DESC, c DESC) as first_a,
  LAST_VALUE(c ORDER BY c DESC) as last_c
FROM multiple_ordered_table
GROUP BY d;
----
0 95 0
1 90 4
2 97 1
3 99 15
4 98 9

query TT
EXPLAIN SELECT c
FROM multiple_ordered_table
ORDER BY c ASC;
----
logical_plan
Sort: multiple_ordered_table.c ASC NULLS LAST
--TableScan: multiple_ordered_table projection=[c]
physical_plan CsvExec: file_groups={1 group: [[WORKSPACE_ROOT/datafusion/core/tests/data/window_2.csv]]}, projection=[c], output_ordering=[c@0 ASC NULLS LAST], has_header=true

statement ok
set datafusion.execution.target_partitions = 1;

query TT
EXPLAIN SELECT LAST_VALUE(l.d ORDER BY l.a) AS amount_usd
FROM multiple_ordered_table AS l
INNER JOIN (
    SELECT *, ROW_NUMBER() OVER (ORDER BY r.a) as row_n FROM multiple_ordered_table AS r
)
ON l.d = r.d AND
      l.a >= r.a - 10
GROUP BY row_n
ORDER BY row_n
----
logical_plan
Projection: amount_usd
--Sort: row_n ASC NULLS LAST
----Projection: LAST_VALUE(l.d) ORDER BY [l.a ASC NULLS LAST] AS amount_usd, row_n
------Aggregate: groupBy=[[row_n]], aggr=[[LAST_VALUE(l.d) ORDER BY [l.a ASC NULLS LAST]]]
--------Projection: l.a, l.d, row_n
----------Inner Join: l.d = r.d Filter: CAST(l.a AS Int64) >= CAST(r.a AS Int64) - Int64(10)
------------SubqueryAlias: l
--------------TableScan: multiple_ordered_table projection=[a, d]
------------Projection: r.a, r.d, ROW_NUMBER() ORDER BY [r.a ASC NULLS LAST] RANGE BETWEEN UNBOUNDED PRECEDING AND CURRENT ROW AS row_n
--------------WindowAggr: windowExpr=[[ROW_NUMBER() ORDER BY [r.a ASC NULLS LAST] RANGE BETWEEN UNBOUNDED PRECEDING AND CURRENT ROW]]
----------------SubqueryAlias: r
------------------TableScan: multiple_ordered_table projection=[a, d]
physical_plan
ProjectionExec: expr=[LAST_VALUE(l.d)@1 as amount_usd]
--AggregateExec: mode=Single, gby=[row_n@2 as row_n], aggr=[LAST_VALUE(l.d)], ordering_mode=Sorted
----CoalesceBatchesExec: target_batch_size=2
<<<<<<< HEAD
------ProjectionExec: expr=[a@0 as a, d@1 as d, row_n@4 as row_n]
--------HashJoinExec: mode=CollectLeft, join_type=Inner, on=[(d@1, d@1)], filter=CAST(a@0 AS Int64) >= CAST(a@1 AS Int64) - 10
----------CsvExec: file_groups={1 group: [[WORKSPACE_ROOT/datafusion/core/tests/data/window_2.csv]]}, projection=[a, d], output_ordering=[a@0 ASC NULLS LAST], has_header=true
----------ProjectionExec: expr=[a@0 as a, d@1 as d, ROW_NUMBER() ORDER BY [r.a ASC NULLS LAST] RANGE BETWEEN UNBOUNDED PRECEDING AND CURRENT ROW@2 as row_n]
------------BoundedWindowAggExec: wdw=[ROW_NUMBER() ORDER BY [r.a ASC NULLS LAST] RANGE BETWEEN UNBOUNDED PRECEDING AND CURRENT ROW: Ok(Field { name: "ROW_NUMBER() ORDER BY [r.a ASC NULLS LAST] RANGE BETWEEN UNBOUNDED PRECEDING AND CURRENT ROW", data_type: UInt64, nullable: false, dict_id: 0, dict_is_ordered: false, metadata: {} }), frame: WindowFrame { units: Range, start_bound: Preceding(Int32(NULL)), end_bound: CurrentRow }], mode=[Sorted]
--------------CsvExec: file_groups={1 group: [[WORKSPACE_ROOT/datafusion/core/tests/data/window_2.csv]]}, projection=[a, d], output_ordering=[a@0 ASC NULLS LAST], has_header=true
=======
------HashJoinExec: mode=CollectLeft, join_type=Inner, on=[(d@1, d@1)], filter=CAST(a@0 AS Int64) >= CAST(a@1 AS Int64) - 10, projection=[a@0, d@1, row_n@4]
--------CsvExec: file_groups={1 group: [[WORKSPACE_ROOT/datafusion/core/tests/data/window_2.csv]]}, projection=[a, d], output_ordering=[a@0 ASC NULLS LAST], has_header=true
--------ProjectionExec: expr=[a@0 as a, d@1 as d, ROW_NUMBER() ORDER BY [r.a ASC NULLS LAST] RANGE BETWEEN UNBOUNDED PRECEDING AND CURRENT ROW@2 as row_n]
----------BoundedWindowAggExec: wdw=[ROW_NUMBER() ORDER BY [r.a ASC NULLS LAST] RANGE BETWEEN UNBOUNDED PRECEDING AND CURRENT ROW: Ok(Field { name: "ROW_NUMBER() ORDER BY [r.a ASC NULLS LAST] RANGE BETWEEN UNBOUNDED PRECEDING AND CURRENT ROW", data_type: UInt64, nullable: false, dict_id: 0, dict_is_ordered: false, metadata: {} }), frame: WindowFrame { units: Range, start_bound: Preceding(Int32(NULL)), end_bound: CurrentRow }], mode=[Sorted]
------------CsvExec: file_groups={1 group: [[WORKSPACE_ROOT/datafusion/core/tests/data/window_2.csv]]}, projection=[a, d], output_ordering=[a@0 ASC NULLS LAST], has_header=true
>>>>>>> d2fc02b8

# reset partition number to 8.
statement ok
set datafusion.execution.target_partitions = 8;

# Create an external table with primary key
# column c
statement ok
CREATE EXTERNAL TABLE multiple_ordered_table_with_pk (
  a0 INTEGER,
  a INTEGER,
  b INTEGER,
  c INTEGER,
  d INTEGER,
  primary key(c)
)
STORED AS CSV
WITH HEADER ROW
WITH ORDER (a ASC, b ASC)
WITH ORDER (c ASC)
LOCATION '../core/tests/data/window_2.csv';

# We can use column b during selection
# even if it is not among group by expressions
# because column c is primary key.
query TT
EXPLAIN SELECT c, b, SUM(d)
FROM multiple_ordered_table_with_pk
GROUP BY c;
----
logical_plan
Aggregate: groupBy=[[multiple_ordered_table_with_pk.c, multiple_ordered_table_with_pk.b]], aggr=[[SUM(CAST(multiple_ordered_table_with_pk.d AS Int64))]]
--TableScan: multiple_ordered_table_with_pk projection=[b, c, d]
physical_plan
AggregateExec: mode=FinalPartitioned, gby=[c@0 as c, b@1 as b], aggr=[SUM(multiple_ordered_table_with_pk.d)], ordering_mode=PartiallySorted([0])
--SortExec: expr=[c@0 ASC NULLS LAST]
----CoalesceBatchesExec: target_batch_size=2
------RepartitionExec: partitioning=Hash([c@0, b@1], 8), input_partitions=8
--------AggregateExec: mode=Partial, gby=[c@1 as c, b@0 as b], aggr=[SUM(multiple_ordered_table_with_pk.d)], ordering_mode=PartiallySorted([0])
----------RepartitionExec: partitioning=RoundRobinBatch(8), input_partitions=1
------------CsvExec: file_groups={1 group: [[WORKSPACE_ROOT/datafusion/core/tests/data/window_2.csv]]}, projection=[b, c, d], output_ordering=[c@1 ASC NULLS LAST], has_header=true

# drop table multiple_ordered_table_with_pk
statement ok
drop table multiple_ordered_table_with_pk;

# Create an external table with primary key
# column c, in this case use alternative syntax
# for defining primary key
statement ok
CREATE EXTERNAL TABLE multiple_ordered_table_with_pk (
  a0 INTEGER,
  a INTEGER,
  b INTEGER,
  c INTEGER primary key,
  d INTEGER
)
STORED AS CSV
WITH HEADER ROW
WITH ORDER (a ASC, b ASC)
WITH ORDER (c ASC)
LOCATION '../core/tests/data/window_2.csv';

# We can use column b during selection
# even if it is not among group by expressions
# because column c is primary key.
query TT
EXPLAIN SELECT c, b, SUM(d)
FROM multiple_ordered_table_with_pk
GROUP BY c;
----
logical_plan
Aggregate: groupBy=[[multiple_ordered_table_with_pk.c, multiple_ordered_table_with_pk.b]], aggr=[[SUM(CAST(multiple_ordered_table_with_pk.d AS Int64))]]
--TableScan: multiple_ordered_table_with_pk projection=[b, c, d]
physical_plan
AggregateExec: mode=FinalPartitioned, gby=[c@0 as c, b@1 as b], aggr=[SUM(multiple_ordered_table_with_pk.d)], ordering_mode=PartiallySorted([0])
--SortExec: expr=[c@0 ASC NULLS LAST]
----CoalesceBatchesExec: target_batch_size=2
------RepartitionExec: partitioning=Hash([c@0, b@1], 8), input_partitions=8
--------AggregateExec: mode=Partial, gby=[c@1 as c, b@0 as b], aggr=[SUM(multiple_ordered_table_with_pk.d)], ordering_mode=PartiallySorted([0])
----------RepartitionExec: partitioning=RoundRobinBatch(8), input_partitions=1
------------CsvExec: file_groups={1 group: [[WORKSPACE_ROOT/datafusion/core/tests/data/window_2.csv]]}, projection=[b, c, d], output_ordering=[c@1 ASC NULLS LAST], has_header=true

statement ok
set datafusion.execution.target_partitions = 1;

query TT
EXPLAIN SELECT c, sum1
  FROM
    (SELECT c, b, a, SUM(d) as sum1
    FROM multiple_ordered_table_with_pk
    GROUP BY c)
GROUP BY c;
----
logical_plan
Aggregate: groupBy=[[multiple_ordered_table_with_pk.c, sum1]], aggr=[[]]
--Projection: multiple_ordered_table_with_pk.c, SUM(multiple_ordered_table_with_pk.d) AS sum1
----Aggregate: groupBy=[[multiple_ordered_table_with_pk.c]], aggr=[[SUM(CAST(multiple_ordered_table_with_pk.d AS Int64))]]
------TableScan: multiple_ordered_table_with_pk projection=[c, d]
physical_plan
AggregateExec: mode=Single, gby=[c@0 as c, sum1@1 as sum1], aggr=[], ordering_mode=PartiallySorted([0])
--ProjectionExec: expr=[c@0 as c, SUM(multiple_ordered_table_with_pk.d)@1 as sum1]
----AggregateExec: mode=Single, gby=[c@0 as c], aggr=[SUM(multiple_ordered_table_with_pk.d)], ordering_mode=Sorted
------CsvExec: file_groups={1 group: [[WORKSPACE_ROOT/datafusion/core/tests/data/window_2.csv]]}, projection=[c, d], output_ordering=[c@0 ASC NULLS LAST], has_header=true

query TT
EXPLAIN SELECT c, sum1, SUM(b) OVER() as sumb
  FROM
    (SELECT c, b, a, SUM(d) as sum1
    FROM multiple_ordered_table_with_pk
    GROUP BY c);
----
logical_plan
Projection: multiple_ordered_table_with_pk.c, sum1, SUM(multiple_ordered_table_with_pk.b) ROWS BETWEEN UNBOUNDED PRECEDING AND UNBOUNDED FOLLOWING AS sumb
--WindowAggr: windowExpr=[[SUM(CAST(multiple_ordered_table_with_pk.b AS Int64)) ROWS BETWEEN UNBOUNDED PRECEDING AND UNBOUNDED FOLLOWING]]
----Projection: multiple_ordered_table_with_pk.c, multiple_ordered_table_with_pk.b, SUM(multiple_ordered_table_with_pk.d) AS sum1
------Aggregate: groupBy=[[multiple_ordered_table_with_pk.c, multiple_ordered_table_with_pk.b]], aggr=[[SUM(CAST(multiple_ordered_table_with_pk.d AS Int64))]]
--------TableScan: multiple_ordered_table_with_pk projection=[b, c, d]
physical_plan
ProjectionExec: expr=[c@0 as c, sum1@2 as sum1, SUM(multiple_ordered_table_with_pk.b) ROWS BETWEEN UNBOUNDED PRECEDING AND UNBOUNDED FOLLOWING@3 as sumb]
--WindowAggExec: wdw=[SUM(multiple_ordered_table_with_pk.b) ROWS BETWEEN UNBOUNDED PRECEDING AND UNBOUNDED FOLLOWING: Ok(Field { name: "SUM(multiple_ordered_table_with_pk.b) ROWS BETWEEN UNBOUNDED PRECEDING AND UNBOUNDED FOLLOWING", data_type: Int64, nullable: true, dict_id: 0, dict_is_ordered: false, metadata: {} }), frame: WindowFrame { units: Rows, start_bound: Preceding(UInt64(NULL)), end_bound: Following(UInt64(NULL)) }]
----ProjectionExec: expr=[c@0 as c, b@1 as b, SUM(multiple_ordered_table_with_pk.d)@2 as sum1]
------AggregateExec: mode=Single, gby=[c@1 as c, b@0 as b], aggr=[SUM(multiple_ordered_table_with_pk.d)], ordering_mode=PartiallySorted([0])
--------CsvExec: file_groups={1 group: [[WORKSPACE_ROOT/datafusion/core/tests/data/window_2.csv]]}, projection=[b, c, d], output_ordering=[c@1 ASC NULLS LAST], has_header=true

query TT
EXPLAIN SELECT lhs.c, rhs.c, lhs.sum1, rhs.sum1
  FROM
    (SELECT c, b, a, SUM(d) as sum1
    FROM multiple_ordered_table_with_pk
    GROUP BY c) as lhs
  JOIN
    (SELECT c, b, a, SUM(d) as sum1
    FROM multiple_ordered_table_with_pk
    GROUP BY c) as rhs
  ON lhs.b=rhs.b;
----
logical_plan
Projection: lhs.c, rhs.c, lhs.sum1, rhs.sum1
--Inner Join: lhs.b = rhs.b
----SubqueryAlias: lhs
------Projection: multiple_ordered_table_with_pk.c, multiple_ordered_table_with_pk.b, SUM(multiple_ordered_table_with_pk.d) AS sum1
--------Aggregate: groupBy=[[multiple_ordered_table_with_pk.c, multiple_ordered_table_with_pk.b]], aggr=[[SUM(CAST(multiple_ordered_table_with_pk.d AS Int64))]]
----------TableScan: multiple_ordered_table_with_pk projection=[b, c, d]
----SubqueryAlias: rhs
------Projection: multiple_ordered_table_with_pk.c, multiple_ordered_table_with_pk.b, SUM(multiple_ordered_table_with_pk.d) AS sum1
--------Aggregate: groupBy=[[multiple_ordered_table_with_pk.c, multiple_ordered_table_with_pk.b]], aggr=[[SUM(CAST(multiple_ordered_table_with_pk.d AS Int64))]]
----------TableScan: multiple_ordered_table_with_pk projection=[b, c, d]
physical_plan
ProjectionExec: expr=[c@0 as c, c@2 as c, sum1@1 as sum1, sum1@3 as sum1]
--CoalesceBatchesExec: target_batch_size=2
<<<<<<< HEAD
----ProjectionExec: expr=[c@0 as c, sum1@2 as sum1, c@3 as c, sum1@5 as sum1]
------HashJoinExec: mode=CollectLeft, join_type=Inner, on=[(b@1, b@1)]
--------ProjectionExec: expr=[c@0 as c, b@1 as b, SUM(multiple_ordered_table_with_pk.d)@2 as sum1]
----------AggregateExec: mode=Single, gby=[c@1 as c, b@0 as b], aggr=[SUM(multiple_ordered_table_with_pk.d)], ordering_mode=PartiallySorted([0])
------------CsvExec: file_groups={1 group: [[WORKSPACE_ROOT/datafusion/core/tests/data/window_2.csv]]}, projection=[b, c, d], output_ordering=[c@1 ASC NULLS LAST], has_header=true
--------ProjectionExec: expr=[c@0 as c, b@1 as b, SUM(multiple_ordered_table_with_pk.d)@2 as sum1]
----------AggregateExec: mode=Single, gby=[c@1 as c, b@0 as b], aggr=[SUM(multiple_ordered_table_with_pk.d)], ordering_mode=PartiallySorted([0])
------------CsvExec: file_groups={1 group: [[WORKSPACE_ROOT/datafusion/core/tests/data/window_2.csv]]}, projection=[b, c, d], output_ordering=[c@1 ASC NULLS LAST], has_header=true
=======
----HashJoinExec: mode=CollectLeft, join_type=Inner, on=[(b@1, b@1)], projection=[c@0, sum1@2, c@3, sum1@5]
------ProjectionExec: expr=[c@0 as c, b@1 as b, SUM(multiple_ordered_table_with_pk.d)@2 as sum1]
--------AggregateExec: mode=Single, gby=[c@1 as c, b@0 as b], aggr=[SUM(multiple_ordered_table_with_pk.d)], ordering_mode=PartiallySorted([0])
----------CsvExec: file_groups={1 group: [[WORKSPACE_ROOT/datafusion/core/tests/data/window_2.csv]]}, projection=[b, c, d], output_ordering=[c@1 ASC NULLS LAST], has_header=true
------ProjectionExec: expr=[c@0 as c, b@1 as b, SUM(multiple_ordered_table_with_pk.d)@2 as sum1]
--------AggregateExec: mode=Single, gby=[c@1 as c, b@0 as b], aggr=[SUM(multiple_ordered_table_with_pk.d)], ordering_mode=PartiallySorted([0])
----------CsvExec: file_groups={1 group: [[WORKSPACE_ROOT/datafusion/core/tests/data/window_2.csv]]}, projection=[b, c, d], output_ordering=[c@1 ASC NULLS LAST], has_header=true
>>>>>>> d2fc02b8

query TT
EXPLAIN SELECT lhs.c, rhs.c, lhs.sum1, rhs.sum1
  FROM
    (SELECT c, b, a, SUM(d) as sum1
    FROM multiple_ordered_table_with_pk
    GROUP BY c) as lhs
  CROSS JOIN
    (SELECT c, b, a, SUM(d) as sum1
    FROM multiple_ordered_table_with_pk
    GROUP BY c) as rhs;
----
logical_plan
Projection: lhs.c, rhs.c, lhs.sum1, rhs.sum1
--CrossJoin:
----SubqueryAlias: lhs
------Projection: multiple_ordered_table_with_pk.c, SUM(multiple_ordered_table_with_pk.d) AS sum1
--------Aggregate: groupBy=[[multiple_ordered_table_with_pk.c]], aggr=[[SUM(CAST(multiple_ordered_table_with_pk.d AS Int64))]]
----------TableScan: multiple_ordered_table_with_pk projection=[c, d]
----SubqueryAlias: rhs
------Projection: multiple_ordered_table_with_pk.c, SUM(multiple_ordered_table_with_pk.d) AS sum1
--------Aggregate: groupBy=[[multiple_ordered_table_with_pk.c]], aggr=[[SUM(CAST(multiple_ordered_table_with_pk.d AS Int64))]]
----------TableScan: multiple_ordered_table_with_pk projection=[c, d]
physical_plan
ProjectionExec: expr=[c@0 as c, c@2 as c, sum1@1 as sum1, sum1@3 as sum1]
--CrossJoinExec
----ProjectionExec: expr=[c@0 as c, SUM(multiple_ordered_table_with_pk.d)@1 as sum1]
------AggregateExec: mode=Single, gby=[c@0 as c], aggr=[SUM(multiple_ordered_table_with_pk.d)], ordering_mode=Sorted
--------CsvExec: file_groups={1 group: [[WORKSPACE_ROOT/datafusion/core/tests/data/window_2.csv]]}, projection=[c, d], output_ordering=[c@0 ASC NULLS LAST], has_header=true
----ProjectionExec: expr=[c@0 as c, SUM(multiple_ordered_table_with_pk.d)@1 as sum1]
------AggregateExec: mode=Single, gby=[c@0 as c], aggr=[SUM(multiple_ordered_table_with_pk.d)], ordering_mode=Sorted
--------CsvExec: file_groups={1 group: [[WORKSPACE_ROOT/datafusion/core/tests/data/window_2.csv]]}, projection=[c, d], output_ordering=[c@0 ASC NULLS LAST], has_header=true

# we do not generate physical plan for Repartition yet (e.g Distribute By queries).
query TT
EXPLAIN SELECT a, b, sum1
FROM (SELECT c, b, a, SUM(d) as sum1
   FROM multiple_ordered_table_with_pk
   GROUP BY c)
DISTRIBUTE BY a
----
logical_plan
Repartition: DistributeBy(a)
--Projection: multiple_ordered_table_with_pk.a, multiple_ordered_table_with_pk.b, SUM(multiple_ordered_table_with_pk.d) AS sum1
----Aggregate: groupBy=[[multiple_ordered_table_with_pk.c, multiple_ordered_table_with_pk.a, multiple_ordered_table_with_pk.b]], aggr=[[SUM(CAST(multiple_ordered_table_with_pk.d AS Int64))]]
------TableScan: multiple_ordered_table_with_pk projection=[a, b, c, d]

# union with aggregate
query TT
EXPLAIN SELECT c, a, SUM(d) as sum1
 FROM multiple_ordered_table_with_pk
 GROUP BY c
UNION ALL
 SELECT c, a, SUM(d) as sum1
 FROM multiple_ordered_table_with_pk
 GROUP BY c
----
logical_plan
Union
--Projection: multiple_ordered_table_with_pk.c, multiple_ordered_table_with_pk.a, SUM(multiple_ordered_table_with_pk.d) AS sum1
----Aggregate: groupBy=[[multiple_ordered_table_with_pk.c, multiple_ordered_table_with_pk.a]], aggr=[[SUM(CAST(multiple_ordered_table_with_pk.d AS Int64))]]
------TableScan: multiple_ordered_table_with_pk projection=[a, c, d]
--Projection: multiple_ordered_table_with_pk.c, multiple_ordered_table_with_pk.a, SUM(multiple_ordered_table_with_pk.d) AS sum1
----Aggregate: groupBy=[[multiple_ordered_table_with_pk.c, multiple_ordered_table_with_pk.a]], aggr=[[SUM(CAST(multiple_ordered_table_with_pk.d AS Int64))]]
------TableScan: multiple_ordered_table_with_pk projection=[a, c, d]
physical_plan
UnionExec
--ProjectionExec: expr=[c@0 as c, a@1 as a, SUM(multiple_ordered_table_with_pk.d)@2 as sum1]
----AggregateExec: mode=Single, gby=[c@1 as c, a@0 as a], aggr=[SUM(multiple_ordered_table_with_pk.d)], ordering_mode=Sorted
------CsvExec: file_groups={1 group: [[WORKSPACE_ROOT/datafusion/core/tests/data/window_2.csv]]}, projection=[a, c, d], output_orderings=[[a@0 ASC NULLS LAST], [c@1 ASC NULLS LAST]], has_header=true
--ProjectionExec: expr=[c@0 as c, a@1 as a, SUM(multiple_ordered_table_with_pk.d)@2 as sum1]
----AggregateExec: mode=Single, gby=[c@1 as c, a@0 as a], aggr=[SUM(multiple_ordered_table_with_pk.d)], ordering_mode=Sorted
------CsvExec: file_groups={1 group: [[WORKSPACE_ROOT/datafusion/core/tests/data/window_2.csv]]}, projection=[a, c, d], output_orderings=[[a@0 ASC NULLS LAST], [c@1 ASC NULLS LAST]], has_header=true

# table scan should be simplified.
query TT
EXPLAIN SELECT c, a, SUM(d) as sum1
 FROM multiple_ordered_table_with_pk
 GROUP BY c
----
logical_plan
Projection: multiple_ordered_table_with_pk.c, multiple_ordered_table_with_pk.a, SUM(multiple_ordered_table_with_pk.d) AS sum1
--Aggregate: groupBy=[[multiple_ordered_table_with_pk.c, multiple_ordered_table_with_pk.a]], aggr=[[SUM(CAST(multiple_ordered_table_with_pk.d AS Int64))]]
----TableScan: multiple_ordered_table_with_pk projection=[a, c, d]
physical_plan
ProjectionExec: expr=[c@0 as c, a@1 as a, SUM(multiple_ordered_table_with_pk.d)@2 as sum1]
--AggregateExec: mode=Single, gby=[c@1 as c, a@0 as a], aggr=[SUM(multiple_ordered_table_with_pk.d)], ordering_mode=Sorted
----CsvExec: file_groups={1 group: [[WORKSPACE_ROOT/datafusion/core/tests/data/window_2.csv]]}, projection=[a, c, d], output_orderings=[[a@0 ASC NULLS LAST], [c@1 ASC NULLS LAST]], has_header=true

# limit should be simplified
query TT
EXPLAIN SELECT *
 FROM (SELECT c, a, SUM(d) as sum1
   FROM multiple_ordered_table_with_pk
   GROUP BY c
   LIMIT 5)
----
logical_plan
Projection: multiple_ordered_table_with_pk.c, multiple_ordered_table_with_pk.a, SUM(multiple_ordered_table_with_pk.d) AS sum1
--Limit: skip=0, fetch=5
----Aggregate: groupBy=[[multiple_ordered_table_with_pk.c, multiple_ordered_table_with_pk.a]], aggr=[[SUM(CAST(multiple_ordered_table_with_pk.d AS Int64))]]
------TableScan: multiple_ordered_table_with_pk projection=[a, c, d]
physical_plan
ProjectionExec: expr=[c@0 as c, a@1 as a, SUM(multiple_ordered_table_with_pk.d)@2 as sum1]
--GlobalLimitExec: skip=0, fetch=5
----AggregateExec: mode=Single, gby=[c@1 as c, a@0 as a], aggr=[SUM(multiple_ordered_table_with_pk.d)], ordering_mode=Sorted
------CsvExec: file_groups={1 group: [[WORKSPACE_ROOT/datafusion/core/tests/data/window_2.csv]]}, projection=[a, c, d], output_orderings=[[a@0 ASC NULLS LAST], [c@1 ASC NULLS LAST]], has_header=true

statement ok
set datafusion.execution.target_partitions = 8;

# Tests for single distinct to group by optimization rule
statement ok
CREATE TABLE t(x int) AS VALUES (1), (2), (1);

statement ok
create table t1(x bigint,y int) as values (9223372036854775807,2), (9223372036854775806,2);

query II
SELECT SUM(DISTINCT x), MAX(DISTINCT x) from t GROUP BY x ORDER BY x;
----
1 1
2 2

query II
SELECT MAX(DISTINCT x), SUM(DISTINCT x) from t GROUP BY x ORDER BY x;
----
1 1
2 2

query TT
EXPLAIN SELECT SUM(DISTINCT CAST(x AS DOUBLE)), MAX(DISTINCT x) FROM t1 GROUP BY y;
----
logical_plan
Projection: SUM(DISTINCT t1.x), MAX(DISTINCT t1.x)
--Aggregate: groupBy=[[t1.y]], aggr=[[SUM(DISTINCT CAST(t1.x AS Float64)), MAX(DISTINCT t1.x)]]
----TableScan: t1 projection=[x, y]
physical_plan
ProjectionExec: expr=[SUM(DISTINCT t1.x)@1 as SUM(DISTINCT t1.x), MAX(DISTINCT t1.x)@2 as MAX(DISTINCT t1.x)]
--AggregateExec: mode=FinalPartitioned, gby=[y@0 as y], aggr=[SUM(DISTINCT t1.x), MAX(DISTINCT t1.x)]
----CoalesceBatchesExec: target_batch_size=2
------RepartitionExec: partitioning=Hash([y@0], 8), input_partitions=8
--------RepartitionExec: partitioning=RoundRobinBatch(8), input_partitions=1
----------AggregateExec: mode=Partial, gby=[y@1 as y], aggr=[SUM(DISTINCT t1.x), MAX(DISTINCT t1.x)]
------------MemoryExec: partitions=1, partition_sizes=[1]

query TT
EXPLAIN SELECT SUM(DISTINCT CAST(x AS DOUBLE)), MAX(DISTINCT CAST(x AS DOUBLE)) FROM t1 GROUP BY y;
----
logical_plan
Projection: SUM(alias1) AS SUM(DISTINCT t1.x), MAX(alias1) AS MAX(DISTINCT t1.x)
--Aggregate: groupBy=[[t1.y]], aggr=[[SUM(alias1), MAX(alias1)]]
----Aggregate: groupBy=[[t1.y, CAST(t1.x AS Float64)t1.x AS t1.x AS alias1]], aggr=[[]]
------Projection: CAST(t1.x AS Float64) AS CAST(t1.x AS Float64)t1.x, t1.y
--------TableScan: t1 projection=[x, y]
physical_plan
ProjectionExec: expr=[SUM(alias1)@1 as SUM(DISTINCT t1.x), MAX(alias1)@2 as MAX(DISTINCT t1.x)]
--AggregateExec: mode=FinalPartitioned, gby=[y@0 as y], aggr=[SUM(alias1), MAX(alias1)]
----CoalesceBatchesExec: target_batch_size=2
------RepartitionExec: partitioning=Hash([y@0], 8), input_partitions=8
--------AggregateExec: mode=Partial, gby=[y@0 as y], aggr=[SUM(alias1), MAX(alias1)]
----------AggregateExec: mode=FinalPartitioned, gby=[y@0 as y, alias1@1 as alias1], aggr=[]
------------CoalesceBatchesExec: target_batch_size=2
--------------RepartitionExec: partitioning=Hash([y@0, alias1@1], 8), input_partitions=8
----------------RepartitionExec: partitioning=RoundRobinBatch(8), input_partitions=1
------------------AggregateExec: mode=Partial, gby=[y@1 as y, CAST(t1.x AS Float64)t1.x@0 as alias1], aggr=[]
--------------------ProjectionExec: expr=[CAST(x@0 AS Float64) as CAST(t1.x AS Float64)t1.x, y@1 as y]
----------------------MemoryExec: partitions=1, partition_sizes=[1]

# create an unbounded table that contains ordered timestamp.
statement ok
CREATE UNBOUNDED EXTERNAL TABLE unbounded_csv_with_timestamps (
  name VARCHAR,
  ts TIMESTAMP
)
STORED AS CSV
WITH ORDER (ts DESC)
LOCATION '../core/tests/data/timestamps.csv'

# below query should work in streaming mode.
query TT
EXPLAIN SELECT date_bin('15 minutes', ts) as time_chunks
  FROM unbounded_csv_with_timestamps
  GROUP BY date_bin('15 minutes', ts)
  ORDER BY time_chunks DESC
  LIMIT 5;
----
logical_plan
Limit: skip=0, fetch=5
--Sort: time_chunks DESC NULLS FIRST, fetch=5
----Projection: date_bin(Utf8("15 minutes"),unbounded_csv_with_timestamps.ts) AS time_chunks
------Aggregate: groupBy=[[date_bin(IntervalMonthDayNano("900000000000"), unbounded_csv_with_timestamps.ts) AS date_bin(Utf8("15 minutes"),unbounded_csv_with_timestamps.ts)]], aggr=[[]]
--------TableScan: unbounded_csv_with_timestamps projection=[ts]
physical_plan
GlobalLimitExec: skip=0, fetch=5
--SortPreservingMergeExec: [time_chunks@0 DESC], fetch=5
----ProjectionExec: expr=[date_bin(Utf8("15 minutes"),unbounded_csv_with_timestamps.ts)@0 as time_chunks]
------AggregateExec: mode=FinalPartitioned, gby=[date_bin(Utf8("15 minutes"),unbounded_csv_with_timestamps.ts)@0 as date_bin(Utf8("15 minutes"),unbounded_csv_with_timestamps.ts)], aggr=[], ordering_mode=Sorted
--------CoalesceBatchesExec: target_batch_size=2
----------RepartitionExec: partitioning=Hash([date_bin(Utf8("15 minutes"),unbounded_csv_with_timestamps.ts)@0], 8), input_partitions=8, preserve_order=true, sort_exprs=date_bin(Utf8("15 minutes"),unbounded_csv_with_timestamps.ts)@0 DESC
------------AggregateExec: mode=Partial, gby=[date_bin(900000000000, ts@0) as date_bin(Utf8("15 minutes"),unbounded_csv_with_timestamps.ts)], aggr=[], ordering_mode=Sorted
--------------RepartitionExec: partitioning=RoundRobinBatch(8), input_partitions=1
----------------StreamingTableExec: partition_sizes=1, projection=[ts], infinite_source=true, output_ordering=[ts@0 DESC]

query P
SELECT date_bin('15 minutes', ts) as time_chunks
  FROM unbounded_csv_with_timestamps
  GROUP BY date_bin('15 minutes', ts)
  ORDER BY time_chunks DESC
  LIMIT 5;
----
2018-12-13T12:00:00
2018-11-13T17:00:00

# Since extract is not a monotonic function, below query should not run.
# when source is unbounded.
query error
SELECT extract(month from ts) as months
  FROM unbounded_csv_with_timestamps
  GROUP BY extract(month from ts)
  ORDER BY months DESC
  LIMIT 5;

# Create a table where timestamp is ordered
statement ok
CREATE EXTERNAL TABLE csv_with_timestamps (
  name VARCHAR,
  ts TIMESTAMP
)
STORED AS CSV
WITH ORDER (ts DESC)
LOCATION '../core/tests/data/timestamps.csv';

# below query should run since it operates on a bounded source and have a sort
# at the top of its plan.
query TT
EXPLAIN SELECT extract(month from ts) as months
  FROM csv_with_timestamps
  GROUP BY extract(month from ts)
  ORDER BY months DESC
  LIMIT 5;
----
logical_plan
Limit: skip=0, fetch=5
--Sort: months DESC NULLS FIRST, fetch=5
----Projection: date_part(Utf8("MONTH"),csv_with_timestamps.ts) AS months
------Aggregate: groupBy=[[date_part(Utf8("MONTH"), csv_with_timestamps.ts)]], aggr=[[]]
--------TableScan: csv_with_timestamps projection=[ts]
physical_plan
GlobalLimitExec: skip=0, fetch=5
--SortPreservingMergeExec: [months@0 DESC], fetch=5
----SortExec: TopK(fetch=5), expr=[months@0 DESC]
------ProjectionExec: expr=[date_part(Utf8("MONTH"),csv_with_timestamps.ts)@0 as months]
--------AggregateExec: mode=FinalPartitioned, gby=[date_part(Utf8("MONTH"),csv_with_timestamps.ts)@0 as date_part(Utf8("MONTH"),csv_with_timestamps.ts)], aggr=[]
----------CoalesceBatchesExec: target_batch_size=2
------------RepartitionExec: partitioning=Hash([date_part(Utf8("MONTH"),csv_with_timestamps.ts)@0], 8), input_partitions=8
--------------AggregateExec: mode=Partial, gby=[date_part(MONTH, ts@0) as date_part(Utf8("MONTH"),csv_with_timestamps.ts)], aggr=[]
----------------RepartitionExec: partitioning=RoundRobinBatch(8), input_partitions=1
------------------CsvExec: file_groups={1 group: [[WORKSPACE_ROOT/datafusion/core/tests/data/timestamps.csv]]}, projection=[ts], output_ordering=[ts@0 DESC], has_header=false

query R
SELECT extract(month from ts) as months
  FROM csv_with_timestamps
  GROUP BY extract(month from ts)
  ORDER BY months DESC
  LIMIT 5;
----
12
11

# create an unbounded table that contains name, timestamp.
# where table is ordered by name DESC, ts DESC
statement ok
CREATE UNBOUNDED EXTERNAL TABLE unbounded_csv_with_timestamps2 (
  name VARCHAR,
  ts TIMESTAMP
)
STORED AS CSV
WITH ORDER (name DESC, ts DESC)
LOCATION '../core/tests/data/timestamps.csv'

# result shouldn't have SortExec(sort_exprs=[name DESC, time_chunks DESC]) in the result.
# datafusion should deduce that given ordering: [name DESC, ts DESC] is satisfied
# ordering: [name DESC, date_bin('15 minutes', ts) DESC] is also valid.
query TT
EXPLAIN SELECT name, date_bin('15 minutes', ts) as time_chunks
  FROM unbounded_csv_with_timestamps2
  ORDER BY name DESC, time_chunks DESC
  LIMIT 5;
----
logical_plan
Limit: skip=0, fetch=5
--Sort: unbounded_csv_with_timestamps2.name DESC NULLS FIRST, time_chunks DESC NULLS FIRST, fetch=5
----Projection: unbounded_csv_with_timestamps2.name, date_bin(IntervalMonthDayNano("900000000000"), unbounded_csv_with_timestamps2.ts) AS time_chunks
------TableScan: unbounded_csv_with_timestamps2 projection=[name, ts]
physical_plan
GlobalLimitExec: skip=0, fetch=5
--SortPreservingMergeExec: [name@0 DESC,time_chunks@1 DESC], fetch=5
----ProjectionExec: expr=[name@0 as name, date_bin(900000000000, ts@1) as time_chunks]
------RepartitionExec: partitioning=RoundRobinBatch(8), input_partitions=1
--------StreamingTableExec: partition_sizes=1, projection=[name, ts], infinite_source=true, output_ordering=[name@0 DESC, ts@1 DESC]

statement ok
drop table t1

# Reproducer for https://github.com/apache/arrow-datafusion/issues/8175

statement ok
create table t1(state string, city string, min_temp float, area int, time timestamp) as values
    ('MA', 'Boston', 70.4, 1, 50),
    ('MA', 'Bedford', 71.59, 2, 150);

query RI
select date_part('year', time) as bla, count(distinct state) as count from t1 group by bla;
----
1970 1

query PI
select date_bin(interval '1 year', time) as bla, count(distinct state) as count from t1 group by bla;
----
1970-01-01T00:00:00 1

statement ok
drop table t1

statement ok
CREATE EXTERNAL TABLE aggregate_test_100 (
  c1  VARCHAR NOT NULL,
  c2  TINYINT NOT NULL,
  c3  SMALLINT NOT NULL,
  c4  SMALLINT,
  c5  INT,
  c6  BIGINT NOT NULL,
  c7  SMALLINT NOT NULL,
  c8  INT NOT NULL,
  c9  INT UNSIGNED NOT NULL,
  c10 BIGINT UNSIGNED NOT NULL,
  c11 FLOAT NOT NULL,
  c12 DOUBLE NOT NULL,
  c13 VARCHAR NOT NULL
)
STORED AS CSV
WITH HEADER ROW
LOCATION '../../testing/data/csv/aggregate_test_100.csv'

query TIIII
SELECT c1, count(distinct c2), min(distinct c2), min(c3), max(c4) FROM aggregate_test_100 GROUP BY c1 ORDER BY c1;
----
a 5 1 -101 32064
b 5 1 -117 25286
c 5 1 -117 29106
d 5 1 -99 31106
e 5 1 -95 32514

query TT
EXPLAIN SELECT c1, count(distinct c2), min(distinct c2), sum(c3), max(c4) FROM aggregate_test_100 GROUP BY c1 ORDER BY c1;
----
logical_plan
Sort: aggregate_test_100.c1 ASC NULLS LAST
--Projection: aggregate_test_100.c1, COUNT(alias1) AS COUNT(DISTINCT aggregate_test_100.c2), MIN(alias1) AS MIN(DISTINCT aggregate_test_100.c2), SUM(alias2) AS SUM(aggregate_test_100.c3), MAX(alias3) AS MAX(aggregate_test_100.c4)
----Aggregate: groupBy=[[aggregate_test_100.c1]], aggr=[[COUNT(alias1), MIN(alias1), SUM(alias2), MAX(alias3)]]
------Aggregate: groupBy=[[aggregate_test_100.c1, aggregate_test_100.c2 AS alias1]], aggr=[[SUM(CAST(aggregate_test_100.c3 AS Int64)) AS alias2, MAX(aggregate_test_100.c4) AS alias3]]
--------TableScan: aggregate_test_100 projection=[c1, c2, c3, c4]
physical_plan
SortPreservingMergeExec: [c1@0 ASC NULLS LAST]
--SortExec: expr=[c1@0 ASC NULLS LAST]
----ProjectionExec: expr=[c1@0 as c1, COUNT(alias1)@1 as COUNT(DISTINCT aggregate_test_100.c2), MIN(alias1)@2 as MIN(DISTINCT aggregate_test_100.c2), SUM(alias2)@3 as SUM(aggregate_test_100.c3), MAX(alias3)@4 as MAX(aggregate_test_100.c4)]
------AggregateExec: mode=FinalPartitioned, gby=[c1@0 as c1], aggr=[COUNT(alias1), MIN(alias1), SUM(alias2), MAX(alias3)]
--------CoalesceBatchesExec: target_batch_size=2
----------RepartitionExec: partitioning=Hash([c1@0], 8), input_partitions=8
------------AggregateExec: mode=Partial, gby=[c1@0 as c1], aggr=[COUNT(alias1), MIN(alias1), SUM(alias2), MAX(alias3)]
--------------AggregateExec: mode=FinalPartitioned, gby=[c1@0 as c1, alias1@1 as alias1], aggr=[alias2, alias3]
----------------CoalesceBatchesExec: target_batch_size=2
------------------RepartitionExec: partitioning=Hash([c1@0, alias1@1], 8), input_partitions=8
--------------------AggregateExec: mode=Partial, gby=[c1@0 as c1, c2@1 as alias1], aggr=[alias2, alias3]
----------------------RepartitionExec: partitioning=RoundRobinBatch(8), input_partitions=1
------------------------CsvExec: file_groups={1 group: [[WORKSPACE_ROOT/testing/data/csv/aggregate_test_100.csv]]}, projection=[c1, c2, c3, c4], has_header=true

# Use PostgreSQL dialect
statement ok
set datafusion.sql_parser.dialect = 'Postgres';

query II
SELECT c2, count(distinct c3) FILTER (WHERE c1 != 'a') FROM aggregate_test_100 GROUP BY c2 ORDER BY c2;
----
1 17
2 17
3 13
4 19
5 11

query III
SELECT c2, count(distinct c3) FILTER (WHERE c1 != 'a'), count(c5) FILTER (WHERE c1 != 'b') FROM aggregate_test_100 GROUP BY c2 ORDER BY c2;
----
1 17 19
2 17 18
3 13 17
4 19 18
5 11 9

# Restore the default dialect
statement ok
set datafusion.sql_parser.dialect = 'Generic';

statement ok
drop table aggregate_test_100;


# Create an unbounded external table with primary key
# column c
statement ok
CREATE EXTERNAL TABLE unbounded_multiple_ordered_table_with_pk (
  a0 INTEGER,
  a INTEGER,
  b INTEGER,
  c INTEGER primary key,
  d INTEGER
)
STORED AS CSV
WITH HEADER ROW
WITH ORDER (a ASC, b ASC)
WITH ORDER (c ASC)
LOCATION '../core/tests/data/window_2.csv';

# Query below can be executed, since c is primary key.
query III rowsort
SELECT c, a, SUM(d)
FROM unbounded_multiple_ordered_table_with_pk
GROUP BY c
ORDER BY c
LIMIT 5
----
0 0 0
1 0 2
2 0 0
3 0 0
4 0 1


query ITIPTR rowsort
SELECT r.*
FROM sales_global_with_pk as l, sales_global_with_pk as r
LIMIT 5
----
0 GRC 0 2022-01-01T06:00:00 EUR 30
1 FRA 1 2022-01-01T08:00:00 EUR 50
1 FRA 3 2022-01-02T12:00:00 EUR 200
1 TUR 2 2022-01-01T11:30:00 TRY 75
1 TUR 4 2022-01-03T10:00:00 TRY 100

# Create a table with timestamp data
statement ok
CREATE TABLE src_table (
	t1 TIMESTAMP,
	c2 INT,
) AS VALUES
('2020-12-10T00:00:00.00Z', 0),
('2020-12-11T00:00:00.00Z', 1),
('2020-12-12T00:00:00.00Z', 2),
('2020-12-13T00:00:00.00Z', 3),
('2020-12-14T00:00:00.00Z', 4),
('2020-12-15T00:00:00.00Z', 5),
('2020-12-16T00:00:00.00Z', 6),
('2020-12-17T00:00:00.00Z', 7),
('2020-12-18T00:00:00.00Z', 8),
('2020-12-19T00:00:00.00Z', 9);

# Use src_table to create a partitioned file
query PI
COPY (SELECT * FROM src_table)
TO 'test_files/scratch/group_by/timestamp_table/0.csv'
(FORMAT CSV);
----
10

query PI
COPY (SELECT * FROM src_table)
TO 'test_files/scratch/group_by/timestamp_table/1.csv'
(FORMAT CSV);
----
10

query PI
COPY (SELECT * FROM src_table)
TO 'test_files/scratch/group_by/timestamp_table/2.csv'
(FORMAT CSV);
----
10

query PI
COPY (SELECT * FROM src_table)
TO 'test_files/scratch/group_by/timestamp_table/3.csv'
(FORMAT CSV);
----
10

# Create a table from the generated CSV files:
statement ok
CREATE EXTERNAL TABLE timestamp_table (
	t1 TIMESTAMP,
	c2 INT,
)
STORED AS CSV
WITH HEADER ROW
LOCATION 'test_files/scratch/group_by/timestamp_table';

# Group By using date_trunc
query PI rowsort
SELECT date_trunc('week', t1) as week, sum(c2)
FROM timestamp_table
GROUP BY date_trunc('week', t1)
----
2020-12-07T00:00:00 24
2020-12-14T00:00:00 156

# GROUP BY using LIMIT
query IP
SELECT c2, MAX(t1)
FROM timestamp_table
GROUP BY c2
ORDER BY MAX(t1) DESC
LIMIT 4;
----
9 2020-12-19T00:00:00
8 2020-12-18T00:00:00
7 2020-12-17T00:00:00
6 2020-12-16T00:00:00

# Explain the GROUP BY with LIMIT to ensure the plan contains `lim=[4]`
query TT
EXPLAIN
SELECT c2, MAX(t1)
FROM timestamp_table
GROUP BY c2
ORDER BY MAX(t1) DESC
LIMIT 4;
----
logical_plan
Limit: skip=0, fetch=4
--Sort: MAX(timestamp_table.t1) DESC NULLS FIRST, fetch=4
----Aggregate: groupBy=[[timestamp_table.c2]], aggr=[[MAX(timestamp_table.t1)]]
------TableScan: timestamp_table projection=[t1, c2]
physical_plan
GlobalLimitExec: skip=0, fetch=4
--SortPreservingMergeExec: [MAX(timestamp_table.t1)@1 DESC], fetch=4
----SortExec: TopK(fetch=4), expr=[MAX(timestamp_table.t1)@1 DESC]
------AggregateExec: mode=FinalPartitioned, gby=[c2@0 as c2], aggr=[MAX(timestamp_table.t1)], lim=[4]
--------CoalesceBatchesExec: target_batch_size=2
----------RepartitionExec: partitioning=Hash([c2@0], 8), input_partitions=8
------------AggregateExec: mode=Partial, gby=[c2@1 as c2], aggr=[MAX(timestamp_table.t1)], lim=[4]
--------------RepartitionExec: partitioning=RoundRobinBatch(8), input_partitions=4
----------------CsvExec: file_groups={4 groups: [[WORKSPACE_ROOT/datafusion/sqllogictest/test_files/scratch/group_by/timestamp_table/0.csv], [WORKSPACE_ROOT/datafusion/sqllogictest/test_files/scratch/group_by/timestamp_table/1.csv], [WORKSPACE_ROOT/datafusion/sqllogictest/test_files/scratch/group_by/timestamp_table/2.csv], [WORKSPACE_ROOT/datafusion/sqllogictest/test_files/scratch/group_by/timestamp_table/3.csv]]}, projection=[t1, c2], has_header=true

# Clean up
statement ok
DROP TABLE src_table;

statement ok
DROP TABLE timestamp_table;

### BEGIN Group By with Dictionary Variants ###
#
# The following tests use GROUP BY on tables with dictionary columns.
# The same test is repeated using dictionaries with the key types:
#
# - Int8
# - Int16
# - Int32
# - Int64
# - UInt8
# - UInt16
# - UInt32
# - UInt64

# Table with an int column and Dict<Int8> column:
statement ok
CREATE TABLE int8_dict AS VALUES 
(1, arrow_cast('A', 'Dictionary(Int8, Utf8)')),
(2, arrow_cast('B', 'Dictionary(Int8, Utf8)')),
(2, arrow_cast('A', 'Dictionary(Int8, Utf8)')),
(4, arrow_cast('A', 'Dictionary(Int8, Utf8)')),
(1, arrow_cast('C', 'Dictionary(Int8, Utf8)')),
(1, arrow_cast('A', 'Dictionary(Int8, Utf8)'));

# Group by the non-dict column
query ?I rowsort
SELECT column2, count(column1) FROM int8_dict GROUP BY column2;
----
A 4
B 1
C 1

# Group by the value column with dict as aggregate
query II rowsort
SELECT column1, count(column2) FROM int8_dict GROUP BY column1;
----
1 3
2 2
4 1

# Group by with dict as aggregate using distinct
query II rowsort
SELECT column1, count(distinct column2) FROM int8_dict GROUP BY column1;
----
1 2
2 2
4 1

# Clean up
statement ok
DROP TABLE int8_dict;

# Table with an int column and Dict<Int16> column:
statement ok
CREATE TABLE int16_dict AS VALUES 
(1, arrow_cast('A', 'Dictionary(Int16, Utf8)')),
(2, arrow_cast('B', 'Dictionary(Int16, Utf8)')),
(2, arrow_cast('A', 'Dictionary(Int16, Utf8)')),
(4, arrow_cast('A', 'Dictionary(Int16, Utf8)')),
(1, arrow_cast('C', 'Dictionary(Int16, Utf8)')),
(1, arrow_cast('A', 'Dictionary(Int16, Utf8)'));

# Group by the non-dict column
query ?I rowsort
SELECT column2, count(column1) FROM int16_dict GROUP BY column2;
----
A 4
B 1
C 1

# Group by the value column with dict as aggregate
query II rowsort
SELECT column1, count(column2) FROM int16_dict GROUP BY column1;
----
1 3
2 2
4 1

# Group by with dict as aggregate using distinct
query II rowsort
SELECT column1, count(distinct column2) FROM int16_dict GROUP BY column1;
----
1 2
2 2
4 1

# Clean up
statement ok
DROP TABLE int16_dict;

# Table with an int column and Dict<Int32> column:
statement ok
CREATE TABLE int32_dict AS VALUES 
(1, arrow_cast('A', 'Dictionary(Int32, Utf8)')),
(2, arrow_cast('B', 'Dictionary(Int32, Utf8)')),
(2, arrow_cast('A', 'Dictionary(Int32, Utf8)')),
(4, arrow_cast('A', 'Dictionary(Int32, Utf8)')),
(1, arrow_cast('C', 'Dictionary(Int32, Utf8)')),
(1, arrow_cast('A', 'Dictionary(Int32, Utf8)'));

# Group by the non-dict column
query ?I rowsort
SELECT column2, count(column1) FROM int32_dict GROUP BY column2;
----
A 4
B 1
C 1

# Group by the value column with dict as aggregate
query II rowsort
SELECT column1, count(column2) FROM int32_dict GROUP BY column1;
----
1 3
2 2
4 1

# Group by with dict as aggregate using distinct
query II rowsort
SELECT column1, count(distinct column2) FROM int32_dict GROUP BY column1;
----
1 2
2 2
4 1

# Clean up
statement ok
DROP TABLE int32_dict;

# Table with an int column and Dict<Int64> column:
statement ok
CREATE TABLE int64_dict AS VALUES 
(1, arrow_cast('A', 'Dictionary(Int64, Utf8)')),
(2, arrow_cast('B', 'Dictionary(Int64, Utf8)')),
(2, arrow_cast('A', 'Dictionary(Int64, Utf8)')),
(4, arrow_cast('A', 'Dictionary(Int64, Utf8)')),
(1, arrow_cast('C', 'Dictionary(Int64, Utf8)')),
(1, arrow_cast('A', 'Dictionary(Int64, Utf8)'));

# Group by the non-dict column
query ?I rowsort
SELECT column2, count(column1) FROM int64_dict GROUP BY column2;
----
A 4
B 1
C 1

# Group by the value column with dict as aggregate
query II rowsort
SELECT column1, count(column2) FROM int64_dict GROUP BY column1;
----
1 3
2 2
4 1

# Group by with dict as aggregate using distinct
query II rowsort
SELECT column1, count(distinct column2) FROM int64_dict GROUP BY column1;
----
1 2
2 2
4 1

# Clean up
statement ok
DROP TABLE int64_dict;

# Table with an int column and Dict<UInt8> column:
statement ok
CREATE TABLE uint8_dict AS VALUES 
(1, arrow_cast('A', 'Dictionary(UInt8, Utf8)')),
(2, arrow_cast('B', 'Dictionary(UInt8, Utf8)')),
(2, arrow_cast('A', 'Dictionary(UInt8, Utf8)')),
(4, arrow_cast('A', 'Dictionary(UInt8, Utf8)')),
(1, arrow_cast('C', 'Dictionary(UInt8, Utf8)')),
(1, arrow_cast('A', 'Dictionary(UInt8, Utf8)'));

# Group by the non-dict column
query ?I rowsort
SELECT column2, count(column1) FROM uint8_dict GROUP BY column2;
----
A 4
B 1
C 1

# Group by the value column with dict as aggregate
query II rowsort
SELECT column1, count(column2) FROM uint8_dict GROUP BY column1;
----
1 3
2 2
4 1

# Group by with dict as aggregate using distinct
query II rowsort
SELECT column1, count(distinct column2) FROM uint8_dict GROUP BY column1;
----
1 2
2 2
4 1

# Clean up
statement ok
DROP TABLE uint8_dict;

# Table with an int column and Dict<UInt16> column:
statement ok
CREATE TABLE uint16_dict AS VALUES 
(1, arrow_cast('A', 'Dictionary(UInt16, Utf8)')),
(2, arrow_cast('B', 'Dictionary(UInt16, Utf8)')),
(2, arrow_cast('A', 'Dictionary(UInt16, Utf8)')),
(4, arrow_cast('A', 'Dictionary(UInt16, Utf8)')),
(1, arrow_cast('C', 'Dictionary(UInt16, Utf8)')),
(1, arrow_cast('A', 'Dictionary(UInt16, Utf8)'));

# Group by the non-dict column
query ?I rowsort
SELECT column2, count(column1) FROM uint16_dict GROUP BY column2;
----
A 4
B 1
C 1

# Group by the value column with dict as aggregate
query II rowsort
SELECT column1, count(column2) FROM uint16_dict GROUP BY column1;
----
1 3
2 2
4 1

# Group by with dict as aggregate using distinct
query II rowsort
SELECT column1, count(distinct column2) FROM uint16_dict GROUP BY column1;
----
1 2
2 2
4 1

# Clean up
statement ok
DROP TABLE uint16_dict;

# Table with an int column and Dict<UInt32> column:
statement ok
CREATE TABLE uint32_dict AS VALUES 
(1, arrow_cast('A', 'Dictionary(UInt32, Utf8)')),
(2, arrow_cast('B', 'Dictionary(UInt32, Utf8)')),
(2, arrow_cast('A', 'Dictionary(UInt32, Utf8)')),
(4, arrow_cast('A', 'Dictionary(UInt32, Utf8)')),
(1, arrow_cast('C', 'Dictionary(UInt32, Utf8)')),
(1, arrow_cast('A', 'Dictionary(UInt32, Utf8)'));

# Group by the non-dict column
query ?I rowsort
SELECT column2, count(column1) FROM uint32_dict GROUP BY column2;
----
A 4
B 1
C 1

# Group by the value column with dict as aggregate
query II rowsort
SELECT column1, count(column2) FROM uint32_dict GROUP BY column1;
----
1 3
2 2
4 1

# Group by with dict as aggregate using distinct
query II rowsort
SELECT column1, count(distinct column2) FROM uint32_dict GROUP BY column1;
----
1 2
2 2
4 1

# Clean up
statement ok
DROP TABLE uint32_dict;

# Table with an int column and Dict<UInt64> column:
statement ok
CREATE TABLE uint64_dict AS VALUES 
(1, arrow_cast('A', 'Dictionary(UInt64, Utf8)')),
(2, arrow_cast('B', 'Dictionary(UInt64, Utf8)')),
(2, arrow_cast('A', 'Dictionary(UInt64, Utf8)')),
(4, arrow_cast('A', 'Dictionary(UInt64, Utf8)')),
(1, arrow_cast('C', 'Dictionary(UInt64, Utf8)')),
(1, arrow_cast('A', 'Dictionary(UInt64, Utf8)'));

# Group by the non-dict column
query ?I rowsort
SELECT column2, count(column1) FROM uint64_dict GROUP BY column2;
----
A 4
B 1
C 1

# Group by the value column with dict as aggregate
query II rowsort
SELECT column1, count(column2) FROM uint64_dict GROUP BY column1;
----
1 3
2 2
4 1

# Group by with dict as aggregate using distinct
query II rowsort
SELECT column1, count(distinct column2) FROM uint64_dict GROUP BY column1;
----
1 2
2 2
4 1

# Clean up
statement ok
DROP TABLE uint64_dict;

### END Group By with Dictionary Variants ###

statement ok
set datafusion.execution.target_partitions = 1;

query III?
SELECT a, b, NTH_VALUE(c, 2), ARRAY_AGG(c)
FROM multiple_ordered_table
GROUP BY a, b
ORDER BY a, b;
----
0 0 1 [0, 1, 2, 3, 4, 5, 6, 7, 8, 9, 10, 11, 12, 13, 14, 15, 16, 17, 18, 19, 20, 21, 22, 23, 24]
0 1 26 [25, 26, 27, 28, 29, 30, 31, 32, 33, 34, 35, 36, 37, 38, 39, 40, 41, 42, 43, 44, 45, 46, 47, 48, 49]
1 2 51 [50, 51, 52, 53, 54, 55, 56, 57, 58, 59, 60, 61, 62, 63, 64, 65, 66, 67, 68, 69, 70, 71, 72, 73, 74]
1 3 76 [75, 76, 77, 78, 79, 80, 81, 82, 83, 84, 85, 86, 87, 88, 89, 90, 91, 92, 93, 94, 95, 96, 97, 98, 99]

query III?
SELECT a, b, NTH_VALUE(c, 2 ORDER BY c ASC), ARRAY_AGG(c ORDER BY c ASC)
FROM multiple_ordered_table
GROUP BY a, b
ORDER BY a, b;
----
0 0 1 [0, 1, 2, 3, 4, 5, 6, 7, 8, 9, 10, 11, 12, 13, 14, 15, 16, 17, 18, 19, 20, 21, 22, 23, 24]
0 1 26 [25, 26, 27, 28, 29, 30, 31, 32, 33, 34, 35, 36, 37, 38, 39, 40, 41, 42, 43, 44, 45, 46, 47, 48, 49]
1 2 51 [50, 51, 52, 53, 54, 55, 56, 57, 58, 59, 60, 61, 62, 63, 64, 65, 66, 67, 68, 69, 70, 71, 72, 73, 74]
1 3 76 [75, 76, 77, 78, 79, 80, 81, 82, 83, 84, 85, 86, 87, 88, 89, 90, 91, 92, 93, 94, 95, 96, 97, 98, 99]

query II?I
SELECT a, b, ARRAY_AGG(c ORDER BY c ASC), NTH_VALUE(c, 2 ORDER BY c DESC)
FROM multiple_ordered_table
GROUP BY a, b
ORDER BY a, b;
----
0 0 [0, 1, 2, 3, 4, 5, 6, 7, 8, 9, 10, 11, 12, 13, 14, 15, 16, 17, 18, 19, 20, 21, 22, 23, 24] 23
0 1 [25, 26, 27, 28, 29, 30, 31, 32, 33, 34, 35, 36, 37, 38, 39, 40, 41, 42, 43, 44, 45, 46, 47, 48, 49] 48
1 2 [50, 51, 52, 53, 54, 55, 56, 57, 58, 59, 60, 61, 62, 63, 64, 65, 66, 67, 68, 69, 70, 71, 72, 73, 74] 73
1 3 [75, 76, 77, 78, 79, 80, 81, 82, 83, 84, 85, 86, 87, 88, 89, 90, 91, 92, 93, 94, 95, 96, 97, 98, 99] 98

query IIIIII
SELECT a, b, NTH_VALUE(c, 2 ORDER BY c ASC), NTH_VALUE(c, 3 ORDER BY c ASC), NTH_VALUE(c, 2 ORDER BY c DESC), NTH_VALUE(c, 3 ORDER BY c DESC)
FROM multiple_ordered_table
GROUP BY a, b
ORDER BY a, b;
----
0 0 1 2 23 22
0 1 26 27 48 47
1 2 51 52 73 72
1 3 76 77 98 97

# we should be able to reverse array agg requirement, if it helps to remove a SortExec from plan.
query TT
EXPLAIN SELECT a, b, ARRAY_AGG(c ORDER BY c DESC)
FROM multiple_ordered_table
GROUP BY a, b
ORDER BY a, b;
----
logical_plan
Sort: multiple_ordered_table.a ASC NULLS LAST, multiple_ordered_table.b ASC NULLS LAST
--Aggregate: groupBy=[[multiple_ordered_table.a, multiple_ordered_table.b]], aggr=[[ARRAY_AGG(multiple_ordered_table.c) ORDER BY [multiple_ordered_table.c DESC NULLS FIRST]]]
----TableScan: multiple_ordered_table projection=[a, b, c]
physical_plan
AggregateExec: mode=Single, gby=[a@0 as a, b@1 as b], aggr=[ARRAY_AGG(multiple_ordered_table.c)], ordering_mode=Sorted
--CsvExec: file_groups={1 group: [[WORKSPACE_ROOT/datafusion/core/tests/data/window_2.csv]]}, projection=[a, b, c], output_orderings=[[a@0 ASC NULLS LAST, b@1 ASC NULLS LAST], [c@2 ASC NULLS LAST]], has_header=true

query II?
SELECT a, b, ARRAY_AGG(c ORDER BY c DESC)
FROM multiple_ordered_table
GROUP BY a, b
ORDER BY a, b;
----
0 0 [24, 23, 22, 21, 20, 19, 18, 17, 16, 15, 14, 13, 12, 11, 10, 9, 8, 7, 6, 5, 4, 3, 2, 1, 0]
0 1 [49, 48, 47, 46, 45, 44, 43, 42, 41, 40, 39, 38, 37, 36, 35, 34, 33, 32, 31, 30, 29, 28, 27, 26, 25]
1 2 [74, 73, 72, 71, 70, 69, 68, 67, 66, 65, 64, 63, 62, 61, 60, 59, 58, 57, 56, 55, 54, 53, 52, 51, 50]
1 3 [99, 98, 97, 96, 95, 94, 93, 92, 91, 90, 89, 88, 87, 86, 85, 84, 83, 82, 81, 80, 79, 78, 77, 76, 75]

query II?II
SELECT a, b, ARRAY_AGG(d ORDER BY d DESC), NTH_VALUE(d, 1 ORDER BY d DESC), NTH_VALUE(d, 1 ORDER BY d ASC)
FROM multiple_ordered_table
GROUP BY a, b
ORDER BY a, b;
----
0 0 [4, 4, 4, 4, 3, 3, 3, 2, 2, 2, 2, 2, 2, 1, 1, 1, 1, 1, 0, 0, 0, 0, 0, 0, 0] 4 0
0 1 [4, 4, 4, 3, 3, 3, 3, 3, 2, 2, 2, 2, 1, 1, 1, 1, 1, 1, 1, 0, 0, 0, 0, 0, 0] 4 0
1 2 [4, 4, 4, 4, 4, 4, 3, 3, 2, 2, 2, 2, 1, 1, 1, 1, 1, 1, 1, 1, 1, 1, 0, 0, 0] 4 0
1 3 [4, 4, 4, 4, 4, 4, 3, 3, 2, 2, 2, 2, 2, 2, 2, 1, 1, 1, 1, 1, 0, 0, 0, 0, 0] 4 0

# increase partition to 8
statement ok
set datafusion.execution.target_partitions = 8;

# NTH_VALUE(c, 2) and ARRAY_AGG(c)[2] should produce same result
query III
SELECT a, b, NTH_VALUE(c, 2) - ARRAY_AGG(c)[2]
FROM multiple_ordered_table
GROUP BY a, b
ORDER BY a, b;
----
0 0 0
0 1 0
1 2 0
1 3 0

query III?
SELECT a, b, NTH_VALUE(c, 2 ORDER BY c ASC), ARRAY_AGG(c ORDER BY c ASC)
FROM multiple_ordered_table
GROUP BY a, b
ORDER BY a, b;
----
0 0 1 [0, 1, 2, 3, 4, 5, 6, 7, 8, 9, 10, 11, 12, 13, 14, 15, 16, 17, 18, 19, 20, 21, 22, 23, 24]
0 1 26 [25, 26, 27, 28, 29, 30, 31, 32, 33, 34, 35, 36, 37, 38, 39, 40, 41, 42, 43, 44, 45, 46, 47, 48, 49]
1 2 51 [50, 51, 52, 53, 54, 55, 56, 57, 58, 59, 60, 61, 62, 63, 64, 65, 66, 67, 68, 69, 70, 71, 72, 73, 74]
1 3 76 [75, 76, 77, 78, 79, 80, 81, 82, 83, 84, 85, 86, 87, 88, 89, 90, 91, 92, 93, 94, 95, 96, 97, 98, 99]

query II?I
SELECT a, b, ARRAY_AGG(c ORDER BY c ASC), NTH_VALUE(c, 2 ORDER BY c DESC)
FROM multiple_ordered_table
GROUP BY a, b
ORDER BY a, b;
----
0 0 [0, 1, 2, 3, 4, 5, 6, 7, 8, 9, 10, 11, 12, 13, 14, 15, 16, 17, 18, 19, 20, 21, 22, 23, 24] 23
0 1 [25, 26, 27, 28, 29, 30, 31, 32, 33, 34, 35, 36, 37, 38, 39, 40, 41, 42, 43, 44, 45, 46, 47, 48, 49] 48
1 2 [50, 51, 52, 53, 54, 55, 56, 57, 58, 59, 60, 61, 62, 63, 64, 65, 66, 67, 68, 69, 70, 71, 72, 73, 74] 73
1 3 [75, 76, 77, 78, 79, 80, 81, 82, 83, 84, 85, 86, 87, 88, 89, 90, 91, 92, 93, 94, 95, 96, 97, 98, 99] 98

query IIIIII
SELECT a, b, NTH_VALUE(c, 2 ORDER BY c ASC), NTH_VALUE(c, 3 ORDER BY c ASC), NTH_VALUE(c, 2 ORDER BY c DESC), NTH_VALUE(c, 3 ORDER BY c DESC)
FROM multiple_ordered_table
GROUP BY a, b
ORDER BY a, b;
----
0 0 1 2 23 22
0 1 26 27 48 47
1 2 51 52 73 72
1 3 76 77 98 97

# nth value cannot work with conflicting requirements
statement error DataFusion error: This feature is not implemented: Conflicting ordering requirements in aggregate functions is not supported
SELECT a, b, NTH_VALUE(c, 2 ORDER BY c ASC), NTH_VALUE(c, 3 ORDER BY d ASC)
FROM multiple_ordered_table
GROUP BY a, b
ORDER BY a, b;

query II
SELECT a + 1 AS d, a + 1 + b AS c FROM (SELECT 1 AS a, 2 AS b) GROUP BY a + 1, a + 1 + b;
----
2 4<|MERGE_RESOLUTION|>--- conflicted
+++ resolved
@@ -2877,16 +2877,10 @@
 ----AggregateExec: mode=Single, gby=[sn@2 as sn, zip_code@0 as zip_code, country@1 as country, ts@3 as ts, currency@4 as currency], aggr=[LAST_VALUE(e.amount)]
 ------ProjectionExec: expr=[zip_code@2 as zip_code, country@3 as country, sn@4 as sn, ts@5 as ts, currency@6 as currency, sn@0 as sn, amount@1 as amount]
 --------CoalesceBatchesExec: target_batch_size=8192
-<<<<<<< HEAD
 ----------ProjectionExec: expr=[sn@0 as sn, amount@3 as amount, zip_code@4 as zip_code, country@5 as country, sn@6 as sn, ts@7 as ts, currency@8 as currency]
 ------------HashJoinExec: mode=CollectLeft, join_type=Inner, on=[(currency@2, currency@4)], filter=ts@0 >= ts@1
 --------------MemoryExec: partitions=1, partition_sizes=[1]
 --------------MemoryExec: partitions=1, partition_sizes=[1]
-=======
-----------HashJoinExec: mode=CollectLeft, join_type=Inner, on=[(currency@2, currency@4)], filter=ts@0 >= ts@1, projection=[sn@0, amount@3, zip_code@4, country@5, sn@6, ts@7, currency@8]
-------------MemoryExec: partitions=1, partition_sizes=[1]
-------------MemoryExec: partitions=1, partition_sizes=[1]
->>>>>>> d2fc02b8
 
 query ITIPTR
 SELECT s.zip_code, s.country, s.sn, s.ts, s.currency, LAST_VALUE(e.amount ORDER BY e.sn) AS last_rate
@@ -3879,20 +3873,12 @@
 ProjectionExec: expr=[LAST_VALUE(l.d)@1 as amount_usd]
 --AggregateExec: mode=Single, gby=[row_n@2 as row_n], aggr=[LAST_VALUE(l.d)], ordering_mode=Sorted
 ----CoalesceBatchesExec: target_batch_size=2
-<<<<<<< HEAD
 ------ProjectionExec: expr=[a@0 as a, d@1 as d, row_n@4 as row_n]
 --------HashJoinExec: mode=CollectLeft, join_type=Inner, on=[(d@1, d@1)], filter=CAST(a@0 AS Int64) >= CAST(a@1 AS Int64) - 10
 ----------CsvExec: file_groups={1 group: [[WORKSPACE_ROOT/datafusion/core/tests/data/window_2.csv]]}, projection=[a, d], output_ordering=[a@0 ASC NULLS LAST], has_header=true
 ----------ProjectionExec: expr=[a@0 as a, d@1 as d, ROW_NUMBER() ORDER BY [r.a ASC NULLS LAST] RANGE BETWEEN UNBOUNDED PRECEDING AND CURRENT ROW@2 as row_n]
 ------------BoundedWindowAggExec: wdw=[ROW_NUMBER() ORDER BY [r.a ASC NULLS LAST] RANGE BETWEEN UNBOUNDED PRECEDING AND CURRENT ROW: Ok(Field { name: "ROW_NUMBER() ORDER BY [r.a ASC NULLS LAST] RANGE BETWEEN UNBOUNDED PRECEDING AND CURRENT ROW", data_type: UInt64, nullable: false, dict_id: 0, dict_is_ordered: false, metadata: {} }), frame: WindowFrame { units: Range, start_bound: Preceding(Int32(NULL)), end_bound: CurrentRow }], mode=[Sorted]
 --------------CsvExec: file_groups={1 group: [[WORKSPACE_ROOT/datafusion/core/tests/data/window_2.csv]]}, projection=[a, d], output_ordering=[a@0 ASC NULLS LAST], has_header=true
-=======
-------HashJoinExec: mode=CollectLeft, join_type=Inner, on=[(d@1, d@1)], filter=CAST(a@0 AS Int64) >= CAST(a@1 AS Int64) - 10, projection=[a@0, d@1, row_n@4]
---------CsvExec: file_groups={1 group: [[WORKSPACE_ROOT/datafusion/core/tests/data/window_2.csv]]}, projection=[a, d], output_ordering=[a@0 ASC NULLS LAST], has_header=true
---------ProjectionExec: expr=[a@0 as a, d@1 as d, ROW_NUMBER() ORDER BY [r.a ASC NULLS LAST] RANGE BETWEEN UNBOUNDED PRECEDING AND CURRENT ROW@2 as row_n]
-----------BoundedWindowAggExec: wdw=[ROW_NUMBER() ORDER BY [r.a ASC NULLS LAST] RANGE BETWEEN UNBOUNDED PRECEDING AND CURRENT ROW: Ok(Field { name: "ROW_NUMBER() ORDER BY [r.a ASC NULLS LAST] RANGE BETWEEN UNBOUNDED PRECEDING AND CURRENT ROW", data_type: UInt64, nullable: false, dict_id: 0, dict_is_ordered: false, metadata: {} }), frame: WindowFrame { units: Range, start_bound: Preceding(Int32(NULL)), end_bound: CurrentRow }], mode=[Sorted]
-------------CsvExec: file_groups={1 group: [[WORKSPACE_ROOT/datafusion/core/tests/data/window_2.csv]]}, projection=[a, d], output_ordering=[a@0 ASC NULLS LAST], has_header=true
->>>>>>> d2fc02b8
 
 # reset partition number to 8.
 statement ok
@@ -4044,7 +4030,6 @@
 physical_plan
 ProjectionExec: expr=[c@0 as c, c@2 as c, sum1@1 as sum1, sum1@3 as sum1]
 --CoalesceBatchesExec: target_batch_size=2
-<<<<<<< HEAD
 ----ProjectionExec: expr=[c@0 as c, sum1@2 as sum1, c@3 as c, sum1@5 as sum1]
 ------HashJoinExec: mode=CollectLeft, join_type=Inner, on=[(b@1, b@1)]
 --------ProjectionExec: expr=[c@0 as c, b@1 as b, SUM(multiple_ordered_table_with_pk.d)@2 as sum1]
@@ -4053,15 +4038,6 @@
 --------ProjectionExec: expr=[c@0 as c, b@1 as b, SUM(multiple_ordered_table_with_pk.d)@2 as sum1]
 ----------AggregateExec: mode=Single, gby=[c@1 as c, b@0 as b], aggr=[SUM(multiple_ordered_table_with_pk.d)], ordering_mode=PartiallySorted([0])
 ------------CsvExec: file_groups={1 group: [[WORKSPACE_ROOT/datafusion/core/tests/data/window_2.csv]]}, projection=[b, c, d], output_ordering=[c@1 ASC NULLS LAST], has_header=true
-=======
-----HashJoinExec: mode=CollectLeft, join_type=Inner, on=[(b@1, b@1)], projection=[c@0, sum1@2, c@3, sum1@5]
-------ProjectionExec: expr=[c@0 as c, b@1 as b, SUM(multiple_ordered_table_with_pk.d)@2 as sum1]
---------AggregateExec: mode=Single, gby=[c@1 as c, b@0 as b], aggr=[SUM(multiple_ordered_table_with_pk.d)], ordering_mode=PartiallySorted([0])
-----------CsvExec: file_groups={1 group: [[WORKSPACE_ROOT/datafusion/core/tests/data/window_2.csv]]}, projection=[b, c, d], output_ordering=[c@1 ASC NULLS LAST], has_header=true
-------ProjectionExec: expr=[c@0 as c, b@1 as b, SUM(multiple_ordered_table_with_pk.d)@2 as sum1]
---------AggregateExec: mode=Single, gby=[c@1 as c, b@0 as b], aggr=[SUM(multiple_ordered_table_with_pk.d)], ordering_mode=PartiallySorted([0])
-----------CsvExec: file_groups={1 group: [[WORKSPACE_ROOT/datafusion/core/tests/data/window_2.csv]]}, projection=[b, c, d], output_ordering=[c@1 ASC NULLS LAST], has_header=true
->>>>>>> d2fc02b8
 
 query TT
 EXPLAIN SELECT lhs.c, rhs.c, lhs.sum1, rhs.sum1
