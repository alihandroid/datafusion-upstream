# Licensed to the Apache Software Foundation (ASF) under one
# or more contributor license agreements.  See the NOTICE file
# distributed with this work for additional information
# regarding copyright ownership.  The ASF licenses this file
# to you under the Apache License, Version 2.0 (the
# "License"); you may not use this file except in compliance
# with the License.  You may obtain a copy of the License at

#   http://www.apache.org/licenses/LICENSE-2.0

# Unless required by applicable law or agreed to in writing,
# software distributed under the License is distributed on an
# "AS IS" BASIS, WITHOUT WARRANTIES OR CONDITIONS OF ANY
# KIND, either express or implied.  See the License for the
# specific language governing permissions and limitations
# under the License.


statement ok
CREATE TABLE tab0(col0 INTEGER, col1 INTEGER, col2 INTEGER)

statement ok
CREATE TABLE tab1(col0 INTEGER, col1 INTEGER, col2 INTEGER)

statement ok
CREATE TABLE tab2(col0 INTEGER, col1 INTEGER, col2 INTEGER)

statement ok
INSERT INTO tab0 VALUES(83,0,38)

statement ok
INSERT INTO tab0 VALUES(26,0,79)

statement ok
INSERT INTO tab0 VALUES(43,81,24)

statement ok
INSERT INTO tab1 VALUES(22,6,8)

statement ok
INSERT INTO tab1 VALUES(28,57,45)

statement ok
INSERT INTO tab1 VALUES(82,44,71)

statement ok
INSERT INTO tab2 VALUES(15,61,87)

statement ok
INSERT INTO tab2 VALUES(91,59,79)

statement ok
INSERT INTO tab2 VALUES(92,41,58)

query I rowsort
SELECT - tab1.col0 * 84 + + 38 AS col2 FROM tab1 GROUP BY tab1.col0
----
-1810
-2314
-6850

query I rowsort
SELECT + cor0.col2 FROM tab2 AS cor0 GROUP BY cor0.col2
----
58
79
87

query I rowsort
SELECT DISTINCT - ( + col1 ) + - 51 AS col0 FROM tab1 AS cor0 GROUP BY col1
----
-108
-57
-95

query I rowsort
SELECT col1 * cor0.col1 * 56 AS col1 FROM tab2 AS cor0 GROUP BY cor0.col1
----
194936
208376
94136

query I rowsort label-4
SELECT ALL + tab2.col1 / tab2.col1 FROM tab2 GROUP BY col1
----
1
1
1

query I rowsort
SELECT ALL + tab1.col0 FROM tab1 GROUP BY col0
----
22
28
82

query I rowsort
SELECT DISTINCT tab1.col0 AS col1 FROM tab1 GROUP BY tab1.col0
----
22
28
82

query I rowsort
SELECT ALL col2 FROM tab1 GROUP BY col2
----
45
71
8

query I rowsort
SELECT ALL + cor0.col0 FROM tab0 AS cor0 GROUP BY cor0.col0, cor0.col2
----
26
43
83

query III rowsort
SELECT DISTINCT * FROM tab0 AS cor0 GROUP BY cor0.col1, cor0.col2, cor0.col0
----
26 0 79
43 81 24
83 0 38

query III rowsort
SELECT * FROM tab0 AS cor0 GROUP BY cor0.col1, cor0.col2, cor0.col0
----
26 0 79
43 81 24
83 0 38

query I rowsort
SELECT - 9 * cor0.col1 FROM tab2 AS cor0 GROUP BY cor0.col1
----
-369
-531
-549

query I rowsort
SELECT DISTINCT - 21 FROM tab2 GROUP BY col2
----
-21

query I rowsort
SELECT DISTINCT - 97 AS col2 FROM tab1 GROUP BY col0
----
-97

query I rowsort
SELECT + ( - 1 ) AS col0 FROM tab2 AS cor0 GROUP BY cor0.col1
----
-1
-1
-1

query I rowsort
SELECT - + cor0.col1 FROM tab0, tab0 cor0 GROUP BY cor0.col1
----
-81
0

query I rowsort
SELECT + cor0.col0 + 36 AS col2 FROM tab0 AS cor0 GROUP BY col0
----
119
62
79

query I rowsort
SELECT cor0.col1 AS col1 FROM tab0 AS cor0 GROUP BY col1
----
0
81

query I rowsort
SELECT DISTINCT + cor0.col1 FROM tab2 cor0 GROUP BY cor0.col1
----
41
59
61

query I rowsort
SELECT ALL + cor0.col0 + - col0 col1 FROM tab1 AS cor0 GROUP BY col0
----
0
0
0

query I rowsort
SELECT ALL 54 AS col0 FROM tab1 AS cor0 GROUP BY cor0.col0
----
54
54
54

query I rowsort
SELECT 40 AS col1 FROM tab1 cor0 GROUP BY cor0.col0
----
40
40
40

query I rowsort
SELECT DISTINCT ( cor0.col0 ) AS col0 FROM tab0 AS cor0 GROUP BY cor0.col0
----
26
43
83

query I rowsort
SELECT 62 AS col1 FROM tab1 AS cor0 GROUP BY cor0.col0
----
62
62
62

query I rowsort
SELECT 23 FROM tab2 GROUP BY tab2.col2
----
23
23
23

query I rowsort
SELECT + ( - tab0.col0 ) col2 FROM tab0, tab0 AS cor0 GROUP BY tab0.col0
----
-26
-43
-83

query I rowsort
SELECT + cor0.col1 FROM tab1 AS cor0 GROUP BY cor0.col1
----
44
57
6

query I rowsort
SELECT cor0.col1 FROM tab2 AS cor0 GROUP BY cor0.col1, cor0.col2
----
41
59
61

query I rowsort
SELECT DISTINCT + 80 + cor0.col2 AS col0 FROM tab0 AS cor0 GROUP BY cor0.col2
----
104
118
159

query I rowsort
SELECT DISTINCT 30 * - 9 AS col2 FROM tab2 AS cor0 GROUP BY cor0.col2
----
-270

query I rowsort
SELECT DISTINCT - col2 FROM tab1 AS cor0 GROUP BY col2
----
-45
-71
-8

query I rowsort
SELECT ALL - col2 AS col0 FROM tab1 AS cor0 GROUP BY cor0.col2
----
-45
-71
-8

query I rowsort
SELECT DISTINCT + 82 AS col1 FROM tab1 AS cor0 GROUP BY cor0.col2
----
82

query I rowsort
SELECT 79 * 19 AS col0 FROM tab2 AS cor0 GROUP BY cor0.col2
----
1501
1501
1501

query I rowsort
SELECT ALL ( + 68 ) FROM tab1 cor0 GROUP BY cor0.col2
----
68
68
68

query I rowsort
SELECT - col0 AS col0 FROM tab1 AS cor0 GROUP BY cor0.col0
----
-22
-28
-82

query I rowsort
SELECT + 81 col2 FROM tab2 AS cor0 GROUP BY cor0.col0
----
81
81
81

query I rowsort
SELECT ALL cor0.col2 AS col1 FROM tab2 cor0 GROUP BY cor0.col2
----
58
79
87

query I rowsort
SELECT ALL + cor0.col0 AS col1 FROM tab1 AS cor0 GROUP BY cor0.col1, cor0.col0
----
22
28
82

query I rowsort
SELECT - cor0.col2 AS col0 FROM tab0 cor0 GROUP BY cor0.col2
----
-24
-38
-79

query I rowsort
SELECT cor0.col0 FROM tab1 AS cor0 GROUP BY col0, cor0.col1, cor0.col1
----
22
28
82

query I rowsort
SELECT 58 AS col0 FROM tab0 AS cor0 GROUP BY cor0.col1
----
58
58

query I rowsort
SELECT ALL cor0.col1 + - 20 AS col1 FROM tab0 cor0 GROUP BY cor0.col1
----
-20
61

query I rowsort
SELECT ALL + col1 col0 FROM tab2 AS cor0 GROUP BY cor0.col1
----
41
59
61

query I rowsort
SELECT DISTINCT - - 56 FROM tab2, tab0 AS cor0 GROUP BY cor0.col1
----
56

query I rowsort
SELECT - 10 AS col0 FROM tab2, tab1 AS cor0, tab2 AS cor1 GROUP BY cor1.col0
----
-10
-10
-10

query I rowsort
SELECT 31 AS col2 FROM tab2 AS cor0 GROUP BY cor0.col1
----
31
31
31

query I rowsort
SELECT col2 AS col0 FROM tab0 cor0 GROUP BY cor0.col2
----
24
38
79

query I rowsort
SELECT + 70 AS col1 FROM tab0 GROUP BY col0
----
70
70
70

query I rowsort
SELECT DISTINCT cor0.col1 AS col0 FROM tab2 AS cor0 GROUP BY cor0.col1
----
41
59
61

query I rowsort
SELECT - cor0.col1 FROM tab2, tab2 AS cor0 GROUP BY cor0.col1
----
-41
-59
-61

query I rowsort
SELECT DISTINCT + tab0.col0 col1 FROM tab0 GROUP BY tab0.col0
----
26
43
83

query I rowsort
SELECT DISTINCT - cor0.col2 FROM tab0 AS cor0 GROUP BY cor0.col2
----
-24
-38
-79

query I rowsort
SELECT + cor0.col0 FROM tab1 AS cor0 GROUP BY cor0.col0
----
22
28
82

query I rowsort
SELECT - 5 AS col2 FROM tab2, tab2 AS cor0, tab2 AS cor1 GROUP BY tab2.col1
----
-5
-5
-5

query I rowsort
SELECT DISTINCT 0 AS col2 FROM tab1 AS cor0 GROUP BY cor0.col0
----
0

query I rowsort
SELECT DISTINCT - - tab2.col0 FROM tab2 GROUP BY col0
----
15
91
92

query III rowsort
SELECT DISTINCT * FROM tab2 AS cor0 GROUP BY cor0.col0, col1, cor0.col2
----
15 61 87
91 59 79
92 41 58

query I rowsort label-58
SELECT 9 / + cor0.col0 AS col1 FROM tab0 AS cor0 GROUP BY cor0.col0, cor0.col2
----
0
0
0

query I rowsort
SELECT ( - 72 ) AS col1 FROM tab1 cor0 GROUP BY cor0.col0, cor0.col2
----
-72
-72
-72

query I rowsort
SELECT cor0.col0 AS col2 FROM tab1 AS cor0 GROUP BY cor0.col0
----
22
28
82

query I rowsort
SELECT ( col0 ) FROM tab1 AS cor0 GROUP BY cor0.col0
----
22
28
82

query I rowsort label-62
SELECT ALL 59 / 26 FROM tab2 AS cor0 GROUP BY cor0.col0
----
2
2
2

query I rowsort
SELECT 15 FROM tab1 AS cor0 GROUP BY col2, col2
----
15
15
15

query I rowsort
SELECT CAST ( NULL AS INTEGER ) FROM tab0 AS cor0 GROUP BY cor0.col2, cor0.col2
----
NULL
NULL
NULL

query I rowsort
SELECT ALL - 79 AS col2 FROM tab0 AS cor0 GROUP BY cor0.col2
----
-79
-79
-79

query I rowsort
SELECT ALL 69 AS col0 FROM tab2 AS cor0 GROUP BY cor0.col2
----
69
69
69

query I rowsort
SELECT ALL 37 col1 FROM tab0 AS cor0 GROUP BY cor0.col1
----
37
37

query I rowsort
SELECT ALL 55 * 15 AS col0 FROM tab1 AS cor0 GROUP BY cor0.col2
----
825
825
825

query I rowsort
SELECT ( 63 ) FROM tab1 AS cor0 GROUP BY cor0.col2
----
63
63
63

query I rowsort
SELECT - cor0.col2 AS col1 FROM tab1 AS cor0 GROUP BY cor0.col2
----
-45
-71
-8

query I rowsort
SELECT - col2 FROM tab2 AS cor0 GROUP BY cor0.col2
----
-58
-79
-87

query I rowsort
SELECT ALL 81 * 11 FROM tab2 AS cor0 GROUP BY col1, cor0.col0
----
891
891
891

query I rowsort
SELECT ALL 9 FROM tab2 AS cor0 GROUP BY col2
----
9
9
9

query I rowsort
SELECT DISTINCT ( - 31 ) col1 FROM tab1 GROUP BY tab1.col0
----
-31

query I rowsort label-75
SELECT + + cor0.col0 / - cor0.col0 FROM tab1, tab0 AS cor0 GROUP BY cor0.col0
----
-1
-1
-1

query I rowsort
SELECT cor0.col2 AS col1 FROM tab2 AS cor0 GROUP BY cor0.col2
----
58
79
87

query I rowsort
SELECT ALL cor0.col1 FROM tab0 AS cor0 GROUP BY cor0.col1
----
0
81

query I rowsort
SELECT ALL + - ( - tab0.col2 ) AS col0 FROM tab0 GROUP BY tab0.col2
----
24
38
79

query I rowsort
SELECT 72 AS col1 FROM tab0 AS cor0 GROUP BY cor0.col1
----
72
72

query I rowsort
SELECT - 20 - + col1 FROM tab0 AS cor0 GROUP BY cor0.col1
----
-101
-20

query I rowsort
SELECT - - 63 FROM tab1 GROUP BY tab1.col0
----
63
63
63

query I rowsort
SELECT cor0.col2 FROM tab1 AS cor0 GROUP BY cor0.col2, cor0.col2, col1
----
45
71
8

query I rowsort
SELECT + cor0.col1 FROM tab0 AS cor0 GROUP BY cor0.col1
----
0
81

query I rowsort
SELECT DISTINCT cor0.col1 FROM tab1 AS cor0 GROUP BY cor0.col1, cor0.col1
----
44
57
6

query I rowsort
SELECT cor0.col0 - col0 FROM tab1 AS cor0 GROUP BY cor0.col0
----
0
0
0

query I rowsort
SELECT 50 FROM tab0 AS cor0 GROUP BY cor0.col0
----
50
50
50

query I rowsort
SELECT - 18 AS col0 FROM tab1 cor0 GROUP BY cor0.col2
----
-18
-18
-18

query I rowsort
SELECT + cor0.col2 * cor0.col2 FROM tab0 AS cor0 GROUP BY cor0.col0, cor0.col2
----
1444
576
6241

query I rowsort
SELECT ALL 91 / cor0.col1 FROM tab2 AS cor0 GROUP BY col1, cor0.col1
----
1
1
2

query I rowsort
SELECT cor0.col2 AS col2 FROM tab0 AS cor0 GROUP BY col2
----
24
38
79

query I rowsort
SELECT ALL + 85 AS col1 FROM tab1 AS cor0 GROUP BY cor0.col0
----
85
85
85

query I rowsort
SELECT + 49 AS col2 FROM tab0 cor0 GROUP BY cor0.col0
----
49
49
49

query I rowsort
SELECT cor0.col2 AS col2 FROM tab1 AS cor0 GROUP BY cor0.col2
----
45
71
8

query I rowsort
SELECT - col0 AS col0 FROM tab2 AS cor0 GROUP BY cor0.col0
----
-15
-91
-92

query I rowsort
SELECT DISTINCT - 87 AS col1 FROM tab0 AS cor0 GROUP BY col0
----
-87

query I rowsort
SELECT + 39 FROM tab0 AS cor0 GROUP BY col1
----
39
39

query I rowsort
SELECT ALL cor0.col2 * + col2 FROM tab2 AS cor0 GROUP BY cor0.col2
----
3364
6241
7569

query I rowsort
SELECT 40 FROM tab0 GROUP BY tab0.col1
----
40
40

query I rowsort
SELECT tab1.col2 AS col0 FROM tab1 GROUP BY tab1.col2
----
45
71
8

query I rowsort
SELECT tab2.col0 FROM tab2 GROUP BY tab2.col0
----
15
91
92

query I rowsort
SELECT + col0 * + col0 FROM tab0 GROUP BY tab0.col0
----
1849
676
6889

query I rowsort
SELECT ALL cor0.col2 + cor0.col2 FROM tab0 AS cor0 GROUP BY cor0.col2
----
158
48
76

query I rowsort
SELECT DISTINCT cor0.col2 FROM tab1 cor0 GROUP BY cor0.col2
----
45
71
8

query I rowsort
SELECT ALL + cor0.col2 FROM tab0 AS cor0 GROUP BY cor0.col2
----
24
38
79

query I rowsort
SELECT cor0.col2 AS col2 FROM tab0 AS cor0 GROUP BY cor0.col2
----
24
38
79

query I rowsort label-106
SELECT - 53 / cor0.col0 col0 FROM tab1 cor0 GROUP BY cor0.col0
----
-1
-2
0

query I rowsort
SELECT cor0.col1 AS col1 FROM tab0 AS cor0 GROUP BY cor0.col1
----
0
81

query I rowsort
SELECT DISTINCT + cor0.col1 col0 FROM tab2 cor0 GROUP BY cor0.col1, cor0.col0
----
41
59
61

query I rowsort
SELECT - cor0.col2 AS col1 FROM tab1 AS cor0 GROUP BY cor0.col0, cor0.col2
----
-45
-71
-8

query I rowsort
SELECT cor0.col1 AS col2 FROM tab0 AS cor0 GROUP BY cor0.col1, cor0.col1
----
0
81

query I rowsort
SELECT 25 AS col1 FROM tab2 cor0 GROUP BY cor0.col0
----
25
25
25

query I rowsort
SELECT cor0.col0 FROM tab1 AS cor0 GROUP BY cor0.col0
----
22
28
82

query I rowsort
SELECT DISTINCT + 6 FROM tab1 cor0 GROUP BY col2, cor0.col0
----
6

query I rowsort
SELECT cor0.col2 AS col2 FROM tab2 AS cor0 GROUP BY cor0.col2
----
58
79
87

query I rowsort
SELECT ALL 72 AS col2 FROM tab1 AS cor0 GROUP BY cor0.col0
----
72
72
72

query I rowsort
SELECT ALL + 73 AS col2 FROM tab0 AS cor0 GROUP BY cor0.col0
----
73
73
73

query I rowsort
SELECT tab1.col0 AS col2 FROM tab1 GROUP BY col0
----
22
28
82

query I rowsort
SELECT + cor0.col1 AS col0 FROM tab2 AS cor0 GROUP BY cor0.col1
----
41
59
61

query I rowsort
SELECT DISTINCT - cor0.col1 col1 FROM tab0 AS cor0 GROUP BY cor0.col1
----
-81
0

query I rowsort
SELECT cor0.col0 * 51 FROM tab1 AS cor0 GROUP BY col0
----
1122
1428
4182

query I rowsort
SELECT ALL + 89 FROM tab2, tab1 AS cor0, tab1 AS cor1 GROUP BY cor0.col2
----
89
89
89

query I rowsort
SELECT ALL + cor0.col0 - + cor0.col0 FROM tab2 AS cor0 GROUP BY cor0.col0
----
0
0
0

query I rowsort
SELECT ALL 71 AS col0 FROM tab0 GROUP BY col1
----
71
71

query I rowsort
SELECT - ( + cor0.col0 ) AS col1 FROM tab0 AS cor0 GROUP BY cor0.col0
----
-26
-43
-83

query I rowsort
SELECT 62 FROM tab1 AS cor0 GROUP BY cor0.col0
----
62
62
62

query I rowsort
SELECT ALL - 97 AS col1 FROM tab0 AS cor0 GROUP BY cor0.col0
----
-97
-97
-97

query I rowsort
SELECT DISTINCT + 29 * ( cor0.col0 ) + + 47 FROM tab1 cor0 GROUP BY cor0.col0
----
2425
685
859

query I rowsort
SELECT DISTINCT col2 AS col2 FROM tab2 AS cor0 GROUP BY cor0.col2
----
58
79
87

query I rowsort
SELECT ALL 40 AS col1 FROM tab0 AS cor0 GROUP BY cor0.col2
----
40
40
40

query I rowsort
SELECT cor0.col1 + cor0.col1 AS col2 FROM tab2 cor0 GROUP BY cor0.col1
----
118
122
82

query I rowsort
SELECT ( + cor0.col1 ) FROM tab2 AS cor0 GROUP BY cor0.col1, cor0.col1
----
41
59
61

query I rowsort
SELECT cor0.col1 * + cor0.col1 col1 FROM tab1 AS cor0 GROUP BY cor0.col1
----
1936
3249
36

query I rowsort
SELECT ALL + cor0.col0 FROM tab1 AS cor0 GROUP BY cor0.col2, cor0.col0
----
22
28
82

query I rowsort
SELECT - 9 FROM tab2 AS cor0 GROUP BY cor0.col1, cor0.col1, col2
----
-9
-9
-9

query I rowsort
SELECT ALL - 7 * cor0.col1 FROM tab1 AS cor0 GROUP BY cor0.col0, cor0.col1
----
-308
-399
-42

query I rowsort
SELECT - 21 AS col2 FROM tab1 cor0 GROUP BY cor0.col1, cor0.col1
----
-21
-21
-21

query I rowsort
SELECT DISTINCT tab1.col2 FROM tab1 GROUP BY tab1.col2
----
45
71
8

query I rowsort
SELECT DISTINCT - 76 FROM tab2 GROUP BY tab2.col2
----
-76

query I rowsort
SELECT DISTINCT - cor0.col1 AS col2 FROM tab2 AS cor0 GROUP BY cor0.col1
----
-41
-59
-61

query I rowsort
SELECT cor0.col1 FROM tab0 AS cor0 GROUP BY cor0.col1
----
0
81

query I rowsort
SELECT ALL - cor0.col2 + - 55 AS col1 FROM tab0 AS cor0 GROUP BY col2
----
-134
-79
-93

query I rowsort
SELECT - + 28 FROM tab0, tab2 cor0 GROUP BY tab0.col1
----
-28
-28

query I rowsort
SELECT ALL col1 AS col1 FROM tab2 AS cor0 GROUP BY cor0.col1
----
41
59
61

query I rowsort
SELECT ALL + 35 * 14 AS col1 FROM tab2 GROUP BY tab2.col1
----
490
490
490

query I rowsort
SELECT ALL cor0.col0 FROM tab2 AS cor0 GROUP BY cor0.col0, cor0.col1
----
15
91
92

query I rowsort
SELECT DISTINCT - cor0.col2 * 18 + + 56 FROM tab2 AS cor0 GROUP BY col2
----
-1366
-1510
-988

query I rowsort
SELECT cor0.col0 FROM tab0 cor0 GROUP BY col0
----
26
43
83

query I rowsort
SELECT ALL - 38 AS col1 FROM tab2 GROUP BY tab2.col2
----
-38
-38
-38

query I rowsort
SELECT - 79 FROM tab0, tab0 cor0, tab0 AS cor1 GROUP BY cor1.col0
----
-79
-79
-79

query I rowsort
SELECT + cor0.col2 FROM tab1 cor0 GROUP BY cor0.col2, cor0.col1
----
45
71
8

query I rowsort
SELECT cor0.col0 FROM tab0 AS cor0 GROUP BY cor0.col2, cor0.col0
----
26
43
83

query I rowsort
SELECT cor0.col2 AS col0 FROM tab0 AS cor0 GROUP BY cor0.col2, cor0.col0
----
24
38
79

query I rowsort
SELECT + - 57 AS col1 FROM tab2 GROUP BY tab2.col2
----
-57
-57
-57

query I rowsort
SELECT ALL - cor0.col1 FROM tab2 cor0 GROUP BY cor0.col1
----
-41
-59
-61

query I rowsort
SELECT DISTINCT cor0.col2 FROM tab2 AS cor0 GROUP BY cor0.col2
----
58
79
87

query I rowsort
SELECT - cor0.col0 FROM tab0 AS cor0 GROUP BY cor0.col0
----
-26
-43
-83

query I rowsort
SELECT ( - cor0.col1 ) FROM tab1 AS cor0 GROUP BY cor0.col1
----
-44
-57
-6

query I rowsort
SELECT DISTINCT - cor0.col2 FROM tab0 cor0 GROUP BY cor0.col2, cor0.col2
----
-24
-38
-79

query I rowsort
SELECT DISTINCT tab1.col1 * ( + tab1.col1 ) FROM tab1 GROUP BY col1
----
1936
3249
36

query I rowsort
SELECT - cor0.col1 FROM tab2 AS cor0 GROUP BY cor0.col1
----
-41
-59
-61

query III rowsort
SELECT * FROM tab2 AS cor0 GROUP BY cor0.col1, cor0.col2, cor0.col0
----
15 61 87
91 59 79
92 41 58

query I rowsort
SELECT + 83 AS col2 FROM tab0 AS cor0 GROUP BY cor0.col2
----
83
83
83

query I rowsort
SELECT + ( 97 ) + - tab0.col1 FROM tab0, tab1 AS cor0 GROUP BY tab0.col1
----
16
97

query I rowsort
SELECT 61 AS col0 FROM tab1 AS cor0 GROUP BY cor0.col2
----
61
61
61

query I rowsort
SELECT ALL cor0.col2 FROM tab0 cor0 GROUP BY cor0.col2
----
24
38
79

query I rowsort
SELECT cor0.col2 FROM tab0, tab1 AS cor0 GROUP BY cor0.col2
----
45
71
8

query I rowsort
SELECT + - 3 FROM tab2 GROUP BY col1
----
-3
-3
-3

query I rowsort
SELECT DISTINCT + 96 FROM tab2 GROUP BY tab2.col1
----
96

query I rowsort
SELECT ALL 81 FROM tab1 AS cor0 GROUP BY cor0.col1
----
81
81
81

query I rowsort
SELECT cor0.col0 AS col1 FROM tab0 AS cor0 GROUP BY cor0.col0
----
26
43
83

query I rowsort
SELECT - + 51 col2 FROM tab2, tab2 AS cor0 GROUP BY cor0.col1
----
-51
-51
-51

query I rowsort
SELECT cor0.col1 + - cor0.col1 FROM tab2 AS cor0 GROUP BY cor0.col1
----
0
0
0

query I rowsort
SELECT 35 AS col2 FROM tab1 AS cor0 GROUP BY cor0.col1
----
35
35
35

query I rowsort
SELECT + tab2.col1 col0 FROM tab2 GROUP BY tab2.col1
----
41
59
61

query I rowsort
SELECT 37 AS col1 FROM tab0 AS cor0 GROUP BY col0
----
37
37
37

query I rowsort
SELECT + cor0.col1 AS col1 FROM tab2 AS cor0 GROUP BY cor0.col1
----
41
59
61

query I rowsort
SELECT cor0.col1 FROM tab2, tab1 AS cor0 GROUP BY cor0.col1
----
44
57
6

query I rowsort
SELECT ALL - col0 AS col2 FROM tab1 AS cor0 GROUP BY cor0.col0
----
-22
-28
-82

query I rowsort
SELECT + 77 AS col1 FROM tab1 AS cor0 CROSS JOIN tab0 AS cor1 GROUP BY cor0.col2
----
77
77
77

query I rowsort
SELECT ALL cor0.col0 col1 FROM tab1 AS cor0 GROUP BY cor0.col0
----
22
28
82

query I rowsort
SELECT + cor0.col2 * + cor0.col0 FROM tab0 AS cor0 GROUP BY cor0.col0, cor0.col2
----
1032
2054
3154

query I rowsort
SELECT DISTINCT 39 FROM tab0 AS cor0 GROUP BY cor0.col0
----
39

query III rowsort
SELECT DISTINCT * FROM tab1 AS cor0 GROUP BY cor0.col0, cor0.col2, cor0.col1
----
22 6 8
28 57 45
82 44 71

query I rowsort
SELECT ALL + 28 FROM tab2 cor0 GROUP BY cor0.col0
----
28
28
28

query I rowsort
SELECT cor0.col0 AS col0 FROM tab1 AS cor0 GROUP BY cor0.col2, cor0.col0
----
22
28
82

query I rowsort
SELECT ALL cor0.col2 AS col0 FROM tab1 AS cor0 GROUP BY cor0.col2, cor0.col2
----
45
71
8

query I rowsort
SELECT + ( col0 ) * col0 AS col2 FROM tab2 AS cor0 GROUP BY cor0.col0
----
225
8281
8464

query I rowsort label-188
SELECT - 21 - + 57 / cor0.col0 FROM tab0 AS cor0 GROUP BY cor0.col0
----
-21
-22
-23

query I rowsort
SELECT + 37 + cor0.col0 * cor0.col2 FROM tab2 AS cor0 GROUP BY cor0.col2, col0
----
1342
5373
7226

query I rowsort
SELECT ALL cor0.col2 FROM tab1 AS cor0 GROUP BY cor0.col2, cor0.col0
----
45
71
8

query III rowsort
SELECT * FROM tab1 AS cor0 GROUP BY col2, cor0.col1, cor0.col0
----
22 6 8
28 57 45
82 44 71

query I rowsort
SELECT ( cor0.col2 ) AS col2 FROM tab0 AS cor0 GROUP BY cor0.col2
----
24
38
79

query I rowsort
SELECT DISTINCT 28 FROM tab0 AS cor0 GROUP BY cor0.col0
----
28

query I rowsort
SELECT ALL - 18 FROM tab0, tab1 AS cor0 GROUP BY cor0.col0
----
-18
-18
-18

query I rowsort
SELECT DISTINCT cor0.col2 FROM tab0 AS cor0 GROUP BY cor0.col2
----
24
38
79

query I rowsort
SELECT + col2 FROM tab2 AS cor0 GROUP BY cor0.col2
----
58
79
87

query I rowsort
SELECT - cor0.col0 AS col0 FROM tab1 AS cor0 GROUP BY cor0.col1, cor0.col0
----
-22
-28
-82

query I rowsort
SELECT 29 FROM tab1 AS cor0 GROUP BY cor0.col1, cor0.col0
----
29
29
29

query I rowsort
SELECT - + cor0.col0 - 39 AS col0 FROM tab0, tab0 cor0 GROUP BY cor0.col0
----
-122
-65
-82

query I rowsort
SELECT ALL 45 AS col0 FROM tab0 GROUP BY tab0.col0
----
45
45
45

query I rowsort
SELECT + 74 AS col1 FROM tab1 GROUP BY tab1.col0
----
74
74
74

query I rowsort
SELECT cor0.col2 FROM tab2 AS cor0 GROUP BY cor0.col2
----
58
79
87

query I rowsort label-203
SELECT - cor0.col2 + CAST ( 80 AS INTEGER ) FROM tab1 AS cor0 GROUP BY col2
----
35
72
9

query I rowsort
SELECT DISTINCT - cor0.col1 FROM tab0 AS cor0 GROUP BY cor0.col1
----
-81
0

query I rowsort
SELECT - 51 * + cor0.col2 FROM tab0, tab2 cor0, tab1 AS cor1 GROUP BY cor0.col2
----
-2958
-4029
-4437

query I rowsort
SELECT ALL + col0 * cor0.col0 FROM tab2 AS cor0 GROUP BY cor0.col0
----
225
8281
8464

query I rowsort
SELECT DISTINCT ( col0 ) FROM tab0 AS cor0 GROUP BY cor0.col0
----
26
43
83

query I rowsort
SELECT 87 AS col0 FROM tab2 AS cor0 GROUP BY cor0.col1
----
87
87
87

query I rowsort
SELECT + cor0.col0 AS col2 FROM tab1 AS cor0 GROUP BY cor0.col0
----
22
28
82

query I rowsort
SELECT DISTINCT + 45 col0 FROM tab1 AS cor0 GROUP BY col0
----
45

query I rowsort label-211
SELECT ALL CAST ( NULL AS INTEGER ) FROM tab2 AS cor0 GROUP BY col1
----
NULL
NULL
NULL

query I rowsort
SELECT ALL cor0.col1 + col1 AS col0 FROM tab0 AS cor0 GROUP BY cor0.col1
----
0
162

query I rowsort
SELECT - cor0.col1 FROM tab0 AS cor0 GROUP BY cor0.col1
----
-81
0

query I rowsort
SELECT DISTINCT + 99 * 76 + + tab2.col1 AS col2 FROM tab2 GROUP BY col1
----
7565
7583
7585

query I rowsort
SELECT ALL 54 AS col2 FROM tab2 AS cor0 GROUP BY cor0.col2
----
54
54
54

query I rowsort
SELECT + cor0.col2 AS col0 FROM tab2 AS cor0 GROUP BY cor0.col2, cor0.col0
----
58
79
87

query I rowsort
SELECT cor0.col0 + + 87 FROM tab1 AS cor0 GROUP BY cor0.col0
----
109
115
169

query I rowsort
SELECT cor0.col0 FROM tab2 AS cor0 GROUP BY cor0.col0, cor0.col1, cor0.col0
----
15
91
92

query I rowsort
SELECT ALL col0 FROM tab1 AS cor0 GROUP BY cor0.col0
----
22
28
82

query I rowsort
SELECT DISTINCT - cor0.col0 - + cor0.col0 FROM tab2 AS cor0 GROUP BY cor0.col0
----
-182
-184
-30

query I rowsort
SELECT ALL - 68 * + cor0.col1 FROM tab0 AS cor0 GROUP BY cor0.col1, cor0.col1
----
-5508
0

query I rowsort
SELECT col2 AS col2 FROM tab0 AS cor0 GROUP BY cor0.col1, cor0.col2
----
24
38
79

query I rowsort
SELECT ALL - 11 AS col1 FROM tab1 AS cor0 GROUP BY cor0.col2
----
-11
-11
-11

query I rowsort
SELECT 66 AS col1 FROM tab1 AS cor0 GROUP BY cor0.col2
----
66
66
66

query I rowsort
SELECT - cor0.col2 FROM tab2 AS cor0 GROUP BY cor0.col2
----
-58
-79
-87

query I rowsort
SELECT ALL 37 FROM tab2, tab0 AS cor0 GROUP BY cor0.col1
----
37
37

query I rowsort
SELECT DISTINCT + 20 col2 FROM tab0 GROUP BY tab0.col1
----
20

query I rowsort
SELECT 42 FROM tab0 cor0 GROUP BY col2
----
42
42
42

query I rowsort
SELECT ALL - cor0.col1 AS col1 FROM tab1 cor0 GROUP BY cor0.col1
----
-44
-57
-6

query I rowsort
SELECT - col2 AS col1 FROM tab2 AS cor0 GROUP BY cor0.col2
----
-58
-79
-87

query I rowsort
SELECT DISTINCT + 86 FROM tab1 GROUP BY tab1.col2
----
86

query I rowsort
SELECT + cor0.col1 AS col1 FROM tab2, tab0 cor0 GROUP BY cor0.col1
----
0
81

query I rowsort
SELECT - 13 FROM tab0 cor0 GROUP BY cor0.col1
----
-13
-13

query I rowsort
SELECT tab1.col0 AS col1 FROM tab1 GROUP BY tab1.col0
----
22
28
82

query I rowsort
SELECT ALL cor0.col1 * cor0.col1 AS col0 FROM tab2 AS cor0 GROUP BY cor0.col1
----
1681
3481
3721

query I rowsort
SELECT - cor0.col0 AS col1 FROM tab2 AS cor0 GROUP BY cor0.col0
----
-15
-91
-92

query I rowsort
SELECT cor0.col2 FROM tab1 AS cor0 GROUP BY cor0.col0, cor0.col2
----
45
71
8

query I rowsort
SELECT ALL - 67 AS col0 FROM tab2 AS cor0 GROUP BY cor0.col0
----
-67
-67
-67

query I rowsort
SELECT + 75 AS col2 FROM tab1 cor0 GROUP BY cor0.col0
----
75
75
75

query I rowsort
SELECT ALL cor0.col1 FROM tab0 AS cor0 GROUP BY col0, cor0.col1
----
0
0
81

query I rowsort
SELECT ALL + cor0.col1 FROM tab0 AS cor0 GROUP BY col1
----
0
81

query I rowsort
SELECT DISTINCT - 38 - - cor0.col0 AS col0 FROM tab0 AS cor0 GROUP BY cor0.col0
----
-12
45
5

query I rowsort
SELECT + cor0.col0 + - col0 + 21 AS col0 FROM tab0 AS cor0 GROUP BY cor0.col0
----
21
21
21

query I rowsort
SELECT + cor0.col0 FROM tab1 AS cor0 GROUP BY cor0.col2, cor0.col0, cor0.col0
----
22
28
82

query I rowsort
SELECT ALL - cor0.col0 FROM tab0 AS cor0 GROUP BY cor0.col0, cor0.col0
----
-26
-43
-83

query III rowsort
SELECT * FROM tab0 AS cor0 GROUP BY cor0.col2, cor0.col1, cor0.col0
----
26 0 79
43 81 24
83 0 38

query I rowsort
SELECT DISTINCT + + tab2.col2 FROM tab2, tab1 AS cor0 GROUP BY tab2.col2
----
58
79
87

query I rowsort
SELECT cor0.col0 AS col1 FROM tab2 AS cor0 GROUP BY cor0.col0
----
15
91
92

query I rowsort
SELECT col0 AS col0 FROM tab2 AS cor0 GROUP BY cor0.col0
----
15
91
92

query I rowsort
SELECT - cor0.col0 AS col1 FROM tab1 AS cor0 GROUP BY col0
----
-22
-28
-82

query I rowsort
SELECT DISTINCT ( + 71 ) col1 FROM tab1 GROUP BY tab1.col2
----
71

query I rowsort
SELECT + 96 * 29 col1 FROM tab2, tab1 AS cor0 GROUP BY tab2.col0
----
2784
2784
2784

query I rowsort
SELECT + 3 FROM tab2 AS cor0 GROUP BY cor0.col2
----
3
3
3

query I rowsort
SELECT 37 FROM tab0 AS cor0 GROUP BY col0
----
37
37
37

query I rowsort
SELECT 82 FROM tab0 cor0 GROUP BY cor0.col1
----
82
82

query I rowsort
SELECT cor0.col2 FROM tab2 cor0 GROUP BY cor0.col2
----
58
79
87

query I rowsort
SELECT DISTINCT - 87 FROM tab1, tab2 AS cor0, tab2 AS cor1 GROUP BY tab1.col0
----
-87

query I rowsort
SELECT 55 FROM tab1 AS cor0 GROUP BY cor0.col2, cor0.col1
----
55
55
55

query I rowsort
SELECT DISTINCT 35 FROM tab0 cor0 GROUP BY cor0.col2, cor0.col0
----
35

query I rowsort
SELECT cor0.col0 FROM tab2 cor0 GROUP BY col0
----
15
91
92

query I rowsort
SELECT - cor0.col2 AS col1 FROM tab1 AS cor0 GROUP BY col2
----
-45
-71
-8

query I rowsort
SELECT ALL ( cor0.col2 ) AS col1 FROM tab2, tab1 AS cor0 GROUP BY cor0.col2
----
45
71
8

query I rowsort
SELECT DISTINCT - col2 FROM tab1 GROUP BY tab1.col2
----
-45
-71
-8

query I rowsort
SELECT 38 FROM tab1 AS cor0 GROUP BY cor0.col1, cor0.col1
----
38
38
38

query I rowsort
SELECT - 16 * - cor0.col0 * 47 FROM tab0 AS cor0 GROUP BY cor0.col0
----
19552
32336
62416

query I rowsort
SELECT - 31 FROM tab2 AS cor0 GROUP BY cor0.col2
----
-31
-31
-31

query I rowsort
SELECT ( + 34 ) AS col1 FROM tab1 AS cor0 GROUP BY cor0.col2
----
34
34
34

query I rowsort
SELECT cor0.col2 AS col0 FROM tab1 AS cor0 GROUP BY cor0.col2
----
45
71
8

query I rowsort
SELECT DISTINCT 21 FROM tab0 AS cor0 GROUP BY cor0.col2
----
21

query I rowsort
SELECT 62 AS col2 FROM tab0 cor0 GROUP BY cor0.col1, cor0.col2
----
62
62
62

query I rowsort
SELECT cor0.col0 FROM tab1 cor0 GROUP BY cor0.col0, cor0.col1
----
22
28
82

query I rowsort
SELECT DISTINCT cor0.col0 FROM tab2 AS cor0 GROUP BY cor0.col0, col1
----
15
91
92

query I rowsort
SELECT DISTINCT cor0.col0 AS col2 FROM tab1 AS cor0 GROUP BY cor0.col0
----
22
28
82

query I rowsort
SELECT ALL - ( 30 ) * + cor0.col1 AS col2 FROM tab2 AS cor0 GROUP BY cor0.col1
----
-1230
-1770
-1830

query I rowsort
SELECT DISTINCT 94 AS col1 FROM tab0 AS cor0 GROUP BY cor0.col1
----
94

query I rowsort
SELECT DISTINCT + col1 FROM tab2 AS cor0 GROUP BY cor0.col1
----
41
59
61

# Group By All tests
statement ok
CREATE TABLE tab3(col0 INTEGER, col1 INTEGER, col2 INTEGER, col3 INTEGER)

statement ok
INSERT INTO tab3 VALUES(0,1,12,-1)

statement ok
INSERT INTO tab3 VALUES(0,2,13,-1)

statement ok
INSERT INTO tab3 VALUES(0,1,10,-2)

statement ok
INSERT INTO tab3 VALUES(0,2,15,-2)

statement ok
INSERT INTO tab3 VALUES(1, NULL, 10, -2)

query IRI rowsort
SELECT col1, AVG(col2), col0 FROM tab3 GROUP BY ALL
----
1 11 0
2 14 0
NULL 10 1

query IIR rowsort
SELECT sub.col1, sub.col0, AVG(sub.col2) AS avg_col2
FROM (
  SELECT col1, col0, col2
  FROM tab3
  WHERe col3 = -1
  GROUP BY ALL
) AS sub
GROUP BY ALL;
----
1 0 12
2 0 13

query IIR rowsort
SELECT sub.col1, sub.col0, sub."AVG(tab3.col2)" AS avg_col2
FROM (
  SELECT col1, AVG(col2), col0 FROM tab3 GROUP BY ALL
) AS sub
GROUP BY ALL;
----
1 0 11
2 0 14
NULL 1 10

query IIII rowsort
SELECT col0, col1, COUNT(col2), SUM(col3) FROM tab3 GROUP BY ALL
----
0 1 2 -3
0 2 2 -3
1 NULL 1 -2

# query below should work in multi partition, successfully.
query II
SELECT l.col0, LAST_VALUE(r.col1 ORDER BY r.col0) as last_col1
FROM tab0 as l
JOIN tab0 as r
ON l.col0 = r.col0
GROUP BY l.col0, l.col1, l.col2
ORDER BY l.col0;
----
26 0
43 81
83 0

# assert that above query works in indeed multi partitions
# physical plan for this query should contain RepartitionExecs.
# Aggregation should be in two stages, Partial + FinalPartitioned stages.
query TT
EXPLAIN SELECT l.col0, LAST_VALUE(r.col1 ORDER BY r.col0) as last_col1
FROM tab0 as l
JOIN tab0 as r
ON l.col0 = r.col0
GROUP BY l.col0, l.col1, l.col2
ORDER BY l.col0;
----
logical_plan
01)Sort: l.col0 ASC NULLS LAST
02)--Projection: l.col0, LAST_VALUE(r.col1) ORDER BY [r.col0 ASC NULLS LAST] AS last_col1
03)----Aggregate: groupBy=[[l.col0, l.col1, l.col2]], aggr=[[LAST_VALUE(r.col1) ORDER BY [r.col0 ASC NULLS LAST]]]
04)------Inner Join: l.col0 = r.col0
05)--------SubqueryAlias: l
06)----------TableScan: tab0 projection=[col0, col1, col2]
07)--------SubqueryAlias: r
08)----------TableScan: tab0 projection=[col0, col1]
physical_plan
01)SortPreservingMergeExec: [col0@0 ASC NULLS LAST]
02)--SortExec: expr=[col0@0 ASC NULLS LAST]
03)----ProjectionExec: expr=[col0@0 as col0, LAST_VALUE(r.col1) ORDER BY [r.col0 ASC NULLS LAST]@3 as last_col1]
04)------AggregateExec: mode=FinalPartitioned, gby=[col0@0 as col0, col1@1 as col1, col2@2 as col2], aggr=[LAST_VALUE(r.col1) ORDER BY [r.col0 ASC NULLS LAST]]
05)--------CoalesceBatchesExec: target_batch_size=8192
06)----------RepartitionExec: partitioning=Hash([col0@0, col1@1, col2@2], 4), input_partitions=4
07)------------AggregateExec: mode=Partial, gby=[col0@0 as col0, col1@1 as col1, col2@2 as col2], aggr=[LAST_VALUE(r.col1) ORDER BY [r.col0 ASC NULLS LAST]]
08)--------------ProjectionExec: expr=[col0@2 as col0, col1@3 as col1, col2@4 as col2, col0@0 as col0, col1@1 as col1]
09)----------------CoalesceBatchesExec: target_batch_size=8192
10)------------------HashJoinExec: mode=Partitioned, join_type=Inner, on=[(col0@0, col0@0)]
11)--------------------CoalesceBatchesExec: target_batch_size=8192
12)----------------------RepartitionExec: partitioning=Hash([col0@0], 4), input_partitions=1
13)------------------------MemoryExec: partitions=1, partition_sizes=[3]
14)--------------------CoalesceBatchesExec: target_batch_size=8192
15)----------------------RepartitionExec: partitioning=Hash([col0@0], 4), input_partitions=1
16)------------------------MemoryExec: partitions=1, partition_sizes=[3]

# Columns in the table are a,b,c,d. Source is CsvExec which is ordered by
# a,b,c column. Column a has cardinality 2, column b has cardinality 4.
# Column c has cardinality 100 (unique entries). Column d has cardinality 5.
statement ok
CREATE UNBOUNDED EXTERNAL TABLE annotated_data_infinite2 (
  a0 INTEGER,
  a INTEGER,
  b INTEGER,
  c INTEGER,
  d INTEGER
)
STORED AS CSV
WITH HEADER ROW
WITH ORDER (a ASC, b ASC, c ASC)
LOCATION '../core/tests/data/window_2.csv';

# Create a table with 2 ordered columns.
# In the next step, we will expect to observe the removed sort execs.
statement ok
CREATE EXTERNAL TABLE multiple_ordered_table (
  a0 INTEGER,
  a INTEGER,
  b INTEGER,
  c INTEGER,
  d INTEGER
)
STORED AS CSV
WITH HEADER ROW
WITH ORDER (a ASC, b ASC)
WITH ORDER (c ASC)
LOCATION '../core/tests/data/window_2.csv';

# Expected a sort exec for b DESC
query TT
EXPLAIN SELECT a FROM multiple_ordered_table ORDER BY b DESC;
----
logical_plan
01)Projection: multiple_ordered_table.a
02)--Sort: multiple_ordered_table.b DESC NULLS FIRST
03)----TableScan: multiple_ordered_table projection=[a, b]
physical_plan
01)ProjectionExec: expr=[a@0 as a]
02)--SortExec: expr=[b@1 DESC]
03)----CsvExec: file_groups={1 group: [[WORKSPACE_ROOT/datafusion/core/tests/data/window_2.csv]]}, projection=[a, b], output_ordering=[a@0 ASC NULLS LAST, b@1 ASC NULLS LAST], has_header=true

# Final plan shouldn't have SortExec c ASC,
# because table already satisfies this ordering.
query TT
EXPLAIN SELECT a FROM multiple_ordered_table ORDER BY c ASC;
----
logical_plan
01)Projection: multiple_ordered_table.a
02)--Sort: multiple_ordered_table.c ASC NULLS LAST
03)----TableScan: multiple_ordered_table projection=[a, c]
physical_plan CsvExec: file_groups={1 group: [[WORKSPACE_ROOT/datafusion/core/tests/data/window_2.csv]]}, projection=[a], output_ordering=[a@0 ASC NULLS LAST], has_header=true

# Final plan shouldn't have SortExec a ASC, b ASC,
# because table already satisfies this ordering.
query TT
EXPLAIN SELECT a FROM multiple_ordered_table ORDER BY a ASC, b ASC;
----
logical_plan
01)Projection: multiple_ordered_table.a
02)--Sort: multiple_ordered_table.a ASC NULLS LAST, multiple_ordered_table.b ASC NULLS LAST
03)----TableScan: multiple_ordered_table projection=[a, b]
physical_plan CsvExec: file_groups={1 group: [[WORKSPACE_ROOT/datafusion/core/tests/data/window_2.csv]]}, projection=[a], output_ordering=[a@0 ASC NULLS LAST], has_header=true

# test_window_agg_sort
statement ok
set datafusion.execution.target_partitions = 1;

# test_source_sorted_groupby
query TT
EXPLAIN SELECT a, b,
 SUM(c) as summation1
 FROM annotated_data_infinite2
 GROUP BY b, a
----
logical_plan
01)Projection: annotated_data_infinite2.a, annotated_data_infinite2.b, SUM(annotated_data_infinite2.c) AS summation1
02)--Aggregate: groupBy=[[annotated_data_infinite2.b, annotated_data_infinite2.a]], aggr=[[SUM(CAST(annotated_data_infinite2.c AS Int64))]]
03)----TableScan: annotated_data_infinite2 projection=[a, b, c]
physical_plan
01)ProjectionExec: expr=[a@1 as a, b@0 as b, SUM(annotated_data_infinite2.c)@2 as summation1]
02)--AggregateExec: mode=Single, gby=[b@1 as b, a@0 as a], aggr=[SUM(annotated_data_infinite2.c)], ordering_mode=Sorted
03)----StreamingTableExec: partition_sizes=1, projection=[a, b, c], infinite_source=true, output_ordering=[a@0 ASC NULLS LAST, b@1 ASC NULLS LAST, c@2 ASC NULLS LAST]


query III
 SELECT a, b,
 SUM(c) as summation1
 FROM annotated_data_infinite2
 GROUP BY b, a
----
0 0 300
0 1 925
1 2 1550
1 3 2175


# test_source_sorted_groupby2
# If ordering is not important for the aggregation function, we should ignore the ordering requirement. Hence
# "ORDER BY a DESC" should have no effect.
query TT
EXPLAIN SELECT a, d,
 SUM(c ORDER BY a DESC) as summation1
 FROM annotated_data_infinite2
 GROUP BY d, a
----
logical_plan
01)Projection: annotated_data_infinite2.a, annotated_data_infinite2.d, SUM(annotated_data_infinite2.c) ORDER BY [annotated_data_infinite2.a DESC NULLS FIRST] AS summation1
02)--Aggregate: groupBy=[[annotated_data_infinite2.d, annotated_data_infinite2.a]], aggr=[[SUM(CAST(annotated_data_infinite2.c AS Int64)) ORDER BY [annotated_data_infinite2.a DESC NULLS FIRST]]]
03)----TableScan: annotated_data_infinite2 projection=[a, c, d]
physical_plan
01)ProjectionExec: expr=[a@1 as a, d@0 as d, SUM(annotated_data_infinite2.c) ORDER BY [annotated_data_infinite2.a DESC NULLS FIRST]@2 as summation1]
02)--AggregateExec: mode=Single, gby=[d@2 as d, a@0 as a], aggr=[SUM(annotated_data_infinite2.c) ORDER BY [annotated_data_infinite2.a DESC NULLS FIRST]], ordering_mode=PartiallySorted([1])
03)----StreamingTableExec: partition_sizes=1, projection=[a, c, d], infinite_source=true, output_ordering=[a@0 ASC NULLS LAST]

query III
SELECT a, d,
 SUM(c ORDER BY a DESC) as summation1
 FROM annotated_data_infinite2
 GROUP BY d, a
----
0 0 292
0 2 196
0 1 315
0 4 164
0 3 258
1 0 622
1 3 299
1 1 1043
1 4 913
1 2 848

# test_source_sorted_groupby3

query TT
EXPLAIN SELECT a, b, FIRST_VALUE(c ORDER BY a DESC) as first_c
  FROM annotated_data_infinite2
  GROUP BY a, b
----
logical_plan
01)Projection: annotated_data_infinite2.a, annotated_data_infinite2.b, FIRST_VALUE(annotated_data_infinite2.c) ORDER BY [annotated_data_infinite2.a DESC NULLS FIRST] AS first_c
02)--Aggregate: groupBy=[[annotated_data_infinite2.a, annotated_data_infinite2.b]], aggr=[[FIRST_VALUE(annotated_data_infinite2.c) ORDER BY [annotated_data_infinite2.a DESC NULLS FIRST]]]
03)----TableScan: annotated_data_infinite2 projection=[a, b, c]
physical_plan
01)ProjectionExec: expr=[a@0 as a, b@1 as b, FIRST_VALUE(annotated_data_infinite2.c) ORDER BY [annotated_data_infinite2.a DESC NULLS FIRST]@2 as first_c]
02)--AggregateExec: mode=Single, gby=[a@0 as a, b@1 as b], aggr=[FIRST_VALUE(annotated_data_infinite2.c) ORDER BY [annotated_data_infinite2.a DESC NULLS FIRST]], ordering_mode=Sorted
03)----StreamingTableExec: partition_sizes=1, projection=[a, b, c], infinite_source=true, output_ordering=[a@0 ASC NULLS LAST, b@1 ASC NULLS LAST, c@2 ASC NULLS LAST]

query III
SELECT a, b, FIRST_VALUE(c ORDER BY a DESC) as first_c
  FROM annotated_data_infinite2
  GROUP BY a, b
----
0 0 0
0 1 25
1 2 50
1 3 75

# test_source_sorted_groupby4

query TT
EXPLAIN SELECT a, b, LAST_VALUE(c ORDER BY a DESC) as last_c
  FROM annotated_data_infinite2
  GROUP BY a, b
----
logical_plan
01)Projection: annotated_data_infinite2.a, annotated_data_infinite2.b, LAST_VALUE(annotated_data_infinite2.c) ORDER BY [annotated_data_infinite2.a DESC NULLS FIRST] AS last_c
02)--Aggregate: groupBy=[[annotated_data_infinite2.a, annotated_data_infinite2.b]], aggr=[[LAST_VALUE(annotated_data_infinite2.c) ORDER BY [annotated_data_infinite2.a DESC NULLS FIRST]]]
03)----TableScan: annotated_data_infinite2 projection=[a, b, c]
physical_plan
01)ProjectionExec: expr=[a@0 as a, b@1 as b, LAST_VALUE(annotated_data_infinite2.c) ORDER BY [annotated_data_infinite2.a DESC NULLS FIRST]@2 as last_c]
02)--AggregateExec: mode=Single, gby=[a@0 as a, b@1 as b], aggr=[LAST_VALUE(annotated_data_infinite2.c) ORDER BY [annotated_data_infinite2.a DESC NULLS FIRST]], ordering_mode=Sorted
03)----StreamingTableExec: partition_sizes=1, projection=[a, b, c], infinite_source=true, output_ordering=[a@0 ASC NULLS LAST, b@1 ASC NULLS LAST, c@2 ASC NULLS LAST]

query III
SELECT a, b, LAST_VALUE(c ORDER BY a DESC, c ASC) as last_c
  FROM annotated_data_infinite2
  GROUP BY a, b
----
0 0 24
0 1 49
1 2 74
1 3 99

# when LAST_VALUE, or FIRST_VALUE value do not contain ordering requirement
# queries should still work, However, result depends on the scanning order and
# not deterministic
query TT
EXPLAIN SELECT a, b, LAST_VALUE(c) as last_c
  FROM annotated_data_infinite2
  GROUP BY a, b
----
logical_plan
01)Projection: annotated_data_infinite2.a, annotated_data_infinite2.b, LAST_VALUE(annotated_data_infinite2.c) AS last_c
02)--Aggregate: groupBy=[[annotated_data_infinite2.a, annotated_data_infinite2.b]], aggr=[[LAST_VALUE(annotated_data_infinite2.c)]]
03)----TableScan: annotated_data_infinite2 projection=[a, b, c]
physical_plan
01)ProjectionExec: expr=[a@0 as a, b@1 as b, LAST_VALUE(annotated_data_infinite2.c)@2 as last_c]
02)--AggregateExec: mode=Single, gby=[a@0 as a, b@1 as b], aggr=[LAST_VALUE(annotated_data_infinite2.c)], ordering_mode=Sorted
03)----StreamingTableExec: partition_sizes=1, projection=[a, b, c], infinite_source=true, output_ordering=[a@0 ASC NULLS LAST, b@1 ASC NULLS LAST, c@2 ASC NULLS LAST]

query III
SELECT a, b, LAST_VALUE(c) as last_c
  FROM annotated_data_infinite2
  GROUP BY a, b
----
0 0 24
0 1 49
1 2 74
1 3 99

query TT
EXPLAIN SELECT *
FROM annotated_data_infinite2
ORDER BY a, b, d;
----
logical_plan
01)Sort: annotated_data_infinite2.a ASC NULLS LAST, annotated_data_infinite2.b ASC NULLS LAST, annotated_data_infinite2.d ASC NULLS LAST
02)--TableScan: annotated_data_infinite2 projection=[a0, a, b, c, d]
physical_plan
01)PartialSortExec: expr=[a@1 ASC NULLS LAST,b@2 ASC NULLS LAST,d@4 ASC NULLS LAST], common_prefix_length=[2]
02)--StreamingTableExec: partition_sizes=1, projection=[a0, a, b, c, d], infinite_source=true, output_ordering=[a@1 ASC NULLS LAST, b@2 ASC NULLS LAST, c@3 ASC NULLS LAST]

query TT
EXPLAIN SELECT *
FROM annotated_data_infinite2
ORDER BY a, b, d
LIMIT 50;
----
logical_plan
01)Limit: skip=0, fetch=50
02)--Sort: annotated_data_infinite2.a ASC NULLS LAST, annotated_data_infinite2.b ASC NULLS LAST, annotated_data_infinite2.d ASC NULLS LAST, fetch=50
03)----TableScan: annotated_data_infinite2 projection=[a0, a, b, c, d]
physical_plan
01)GlobalLimitExec: skip=0, fetch=50
02)--PartialSortExec: TopK(fetch=50), expr=[a@1 ASC NULLS LAST,b@2 ASC NULLS LAST,d@4 ASC NULLS LAST], common_prefix_length=[2]
03)----StreamingTableExec: partition_sizes=1, projection=[a0, a, b, c, d], infinite_source=true, output_ordering=[a@1 ASC NULLS LAST, b@2 ASC NULLS LAST, c@3 ASC NULLS LAST]

query TT
EXPLAIN SELECT *
FROM multiple_ordered_table
ORDER BY a, b, d;
----
logical_plan
01)Sort: multiple_ordered_table.a ASC NULLS LAST, multiple_ordered_table.b ASC NULLS LAST, multiple_ordered_table.d ASC NULLS LAST
02)--TableScan: multiple_ordered_table projection=[a0, a, b, c, d]
physical_plan
01)SortExec: expr=[a@1 ASC NULLS LAST,b@2 ASC NULLS LAST,d@4 ASC NULLS LAST]
02)--CsvExec: file_groups={1 group: [[WORKSPACE_ROOT/datafusion/core/tests/data/window_2.csv]]}, projection=[a0, a, b, c, d], output_orderings=[[a@1 ASC NULLS LAST, b@2 ASC NULLS LAST], [c@3 ASC NULLS LAST]], has_header=true

query TT
EXPLAIN SELECT a, b, ARRAY_AGG(d ORDER BY d)
FROM annotated_data_infinite2
GROUP BY a, b;
----
logical_plan
01)Aggregate: groupBy=[[annotated_data_infinite2.a, annotated_data_infinite2.b]], aggr=[[ARRAY_AGG(annotated_data_infinite2.d) ORDER BY [annotated_data_infinite2.d ASC NULLS LAST]]]
02)--TableScan: annotated_data_infinite2 projection=[a, b, d]
physical_plan
01)AggregateExec: mode=Single, gby=[a@0 as a, b@1 as b], aggr=[ARRAY_AGG(annotated_data_infinite2.d) ORDER BY [annotated_data_infinite2.d ASC NULLS LAST]], ordering_mode=Sorted
02)--PartialSortExec: expr=[a@0 ASC NULLS LAST,b@1 ASC NULLS LAST,d@2 ASC NULLS LAST], common_prefix_length=[2]
03)----StreamingTableExec: partition_sizes=1, projection=[a, b, d], infinite_source=true, output_ordering=[a@0 ASC NULLS LAST, b@1 ASC NULLS LAST]

# as can be seen in the result below d is indeed ordered.
query II?
SELECT a, b, ARRAY_AGG(d ORDER BY d)
FROM annotated_data_infinite2
GROUP BY a, b;
----
0 0 [0, 0, 0, 0, 0, 0, 0, 1, 1, 1, 1, 1, 2, 2, 2, 2, 2, 2, 3, 3, 3, 4, 4, 4, 4]
0 1 [0, 0, 0, 0, 0, 0, 1, 1, 1, 1, 1, 1, 1, 2, 2, 2, 2, 3, 3, 3, 3, 3, 4, 4, 4]
1 2 [0, 0, 0, 1, 1, 1, 1, 1, 1, 1, 1, 1, 1, 2, 2, 2, 2, 3, 3, 4, 4, 4, 4, 4, 4]
1 3 [0, 0, 0, 0, 0, 1, 1, 1, 1, 1, 2, 2, 2, 2, 2, 2, 2, 3, 3, 4, 4, 4, 4, 4, 4]

query III
SELECT a, b, d
FROM annotated_data_infinite2
ORDER BY a, b, d;
----
0 0 0
0 0 0
0 0 0
0 0 0
0 0 0
0 0 0
0 0 0
0 0 1
0 0 1
0 0 1
0 0 1
0 0 1
0 0 2
0 0 2
0 0 2
0 0 2
0 0 2
0 0 2
0 0 3
0 0 3
0 0 3
0 0 4
0 0 4
0 0 4
0 0 4
0 1 0
0 1 0
0 1 0
0 1 0
0 1 0
0 1 0
0 1 1
0 1 1
0 1 1
0 1 1
0 1 1
0 1 1
0 1 1
0 1 2
0 1 2
0 1 2
0 1 2
0 1 3
0 1 3
0 1 3
0 1 3
0 1 3
0 1 4
0 1 4
0 1 4
1 2 0
1 2 0
1 2 0
1 2 1
1 2 1
1 2 1
1 2 1
1 2 1
1 2 1
1 2 1
1 2 1
1 2 1
1 2 1
1 2 2
1 2 2
1 2 2
1 2 2
1 2 3
1 2 3
1 2 4
1 2 4
1 2 4
1 2 4
1 2 4
1 2 4
1 3 0
1 3 0
1 3 0
1 3 0
1 3 0
1 3 1
1 3 1
1 3 1
1 3 1
1 3 1
1 3 2
1 3 2
1 3 2
1 3 2
1 3 2
1 3 2
1 3 2
1 3 3
1 3 3
1 3 4
1 3 4
1 3 4
1 3 4
1 3 4
1 3 4

statement ok
drop table annotated_data_infinite2;

# create a table for testing
statement ok
CREATE TABLE sales_global (zip_code INT,
          country VARCHAR(3),
          sn INT,
          ts TIMESTAMP,
          currency VARCHAR(3),
          amount FLOAT
        ) as VALUES
          (0, 'GRC', 0, '2022-01-01 06:00:00'::timestamp, 'EUR', 30.0),
          (1, 'FRA', 1, '2022-01-01 08:00:00'::timestamp, 'EUR', 50.0),
          (1, 'TUR', 2, '2022-01-01 11:30:00'::timestamp, 'TRY', 75.0),
          (1, 'FRA', 3, '2022-01-02 12:00:00'::timestamp, 'EUR', 200.0),
          (1, 'TUR', 4, '2022-01-03 10:00:00'::timestamp, 'TRY', 100.0),
          (0, 'GRC', 4, '2022-01-03 10:00:00'::timestamp, 'EUR', 80.0)

# create a new table named exchange rates
statement ok
CREATE TABLE exchange_rates (
    sn INTEGER,
    ts TIMESTAMP,
    currency_from VARCHAR(3),
    currency_to VARCHAR(3),
    rate DECIMAL(10,2)
) as VALUES
    (0, '2022-01-01 06:00:00'::timestamp, 'EUR', 'USD', 1.10),
    (1, '2022-01-01 08:00:00'::timestamp, 'TRY', 'USD', 0.10),
    (2, '2022-01-01 11:30:00'::timestamp, 'EUR', 'USD', 1.12),
    (3, '2022-01-02 12:00:00'::timestamp, 'TRY', 'USD', 0.11),
    (4, '2022-01-03 10:00:00'::timestamp, 'EUR', 'USD', 1.12)

# test_ordering_sensitive_aggregation
# ordering sensitive requirement should add a SortExec in the final plan. To satisfy amount ASC
# in the aggregation
statement ok
set datafusion.execution.target_partitions = 1;

query TT
EXPLAIN SELECT country, (ARRAY_AGG(amount ORDER BY amount ASC)) AS amounts
  FROM sales_global
  GROUP BY country
----
logical_plan
01)Projection: sales_global.country, ARRAY_AGG(sales_global.amount) ORDER BY [sales_global.amount ASC NULLS LAST] AS amounts
02)--Aggregate: groupBy=[[sales_global.country]], aggr=[[ARRAY_AGG(sales_global.amount) ORDER BY [sales_global.amount ASC NULLS LAST]]]
03)----TableScan: sales_global projection=[country, amount]
physical_plan
01)ProjectionExec: expr=[country@0 as country, ARRAY_AGG(sales_global.amount) ORDER BY [sales_global.amount ASC NULLS LAST]@1 as amounts]
02)--AggregateExec: mode=Single, gby=[country@0 as country], aggr=[ARRAY_AGG(sales_global.amount) ORDER BY [sales_global.amount ASC NULLS LAST]]
03)----SortExec: expr=[amount@1 ASC NULLS LAST]
04)------MemoryExec: partitions=1, partition_sizes=[1]


query T?
SELECT country, (ARRAY_AGG(amount ORDER BY amount ASC)) AS amounts
  FROM sales_global
  GROUP BY country
----
GRC [30.0, 80.0]
FRA [50.0, 200.0]
TUR [75.0, 100.0]

# test_ordering_sensitive_aggregation2
# We should be able to satisfy the finest requirement among all aggregators, when we have multiple aggregators.
# Hence final plan should have SortExec: expr=[amount@1 DESC] to satisfy array_agg requirement.
query TT
EXPLAIN SELECT s.country, ARRAY_AGG(s.amount ORDER BY s.amount DESC) AS amounts,
          SUM(s.amount) AS sum1
        FROM sales_global AS s
        GROUP BY s.country
----
logical_plan
01)Projection: s.country, ARRAY_AGG(s.amount) ORDER BY [s.amount DESC NULLS FIRST] AS amounts, SUM(s.amount) AS sum1
02)--Aggregate: groupBy=[[s.country]], aggr=[[ARRAY_AGG(s.amount) ORDER BY [s.amount DESC NULLS FIRST], SUM(CAST(s.amount AS Float64))]]
03)----SubqueryAlias: s
04)------TableScan: sales_global projection=[country, amount]
physical_plan
01)ProjectionExec: expr=[country@0 as country, ARRAY_AGG(s.amount) ORDER BY [s.amount DESC NULLS FIRST]@1 as amounts, SUM(s.amount)@2 as sum1]
02)--AggregateExec: mode=Single, gby=[country@0 as country], aggr=[ARRAY_AGG(s.amount) ORDER BY [s.amount DESC NULLS FIRST], SUM(s.amount)]
03)----SortExec: expr=[amount@1 DESC]
04)------MemoryExec: partitions=1, partition_sizes=[1]

query T?R rowsort
SELECT s.country, ARRAY_AGG(s.amount ORDER BY s.amount DESC) AS amounts,
    SUM(s.amount) AS sum1
  FROM sales_global AS s
  GROUP BY s.country
----
FRA [200.0, 50.0] 250
GRC [80.0, 30.0] 110
TUR [100.0, 75.0] 175

# test_ordering_sensitive_aggregation3
# When different aggregators have conflicting requirements, we cannot satisfy all of them in current implementation.
# test below should raise Plan Error.
statement error DataFusion error: This feature is not implemented: Conflicting ordering requirements in aggregate functions is not supported
SELECT ARRAY_AGG(s.amount ORDER BY s.amount DESC) AS amounts,
    ARRAY_AGG(s.amount ORDER BY s.amount ASC) AS amounts2,
    ARRAY_AGG(s.amount ORDER BY s.sn ASC) AS amounts3
  FROM sales_global AS s
  GROUP BY s.country

# test_ordering_sensitive_aggregation4
# If aggregators can work with bounded memory (Sorted or PartiallySorted mode), we should append requirement to
# the existing ordering. This enables us to still work with bounded memory, and also satisfy aggregation requirement.
# This test checks for whether we can satisfy aggregation requirement in Sorted mode.
query TT
EXPLAIN SELECT s.country, ARRAY_AGG(s.amount ORDER BY s.amount DESC) AS amounts,
        SUM(s.amount) AS sum1
          FROM (SELECT *
            FROM sales_global
            ORDER BY country) AS s
          GROUP BY s.country
----
logical_plan
01)Projection: s.country, ARRAY_AGG(s.amount) ORDER BY [s.amount DESC NULLS FIRST] AS amounts, SUM(s.amount) AS sum1
02)--Aggregate: groupBy=[[s.country]], aggr=[[ARRAY_AGG(s.amount) ORDER BY [s.amount DESC NULLS FIRST], SUM(CAST(s.amount AS Float64))]]
03)----SubqueryAlias: s
04)------Sort: sales_global.country ASC NULLS LAST
05)--------TableScan: sales_global projection=[country, amount]
physical_plan
01)ProjectionExec: expr=[country@0 as country, ARRAY_AGG(s.amount) ORDER BY [s.amount DESC NULLS FIRST]@1 as amounts, SUM(s.amount)@2 as sum1]
02)--AggregateExec: mode=Single, gby=[country@0 as country], aggr=[ARRAY_AGG(s.amount) ORDER BY [s.amount DESC NULLS FIRST], SUM(s.amount)], ordering_mode=Sorted
03)----SortExec: expr=[country@0 ASC NULLS LAST,amount@1 DESC]
04)------MemoryExec: partitions=1, partition_sizes=[1]

query T?R rowsort
SELECT s.country, ARRAY_AGG(s.amount ORDER BY s.amount DESC) AS amounts,
  SUM(s.amount) AS sum1
    FROM (SELECT *
      FROM sales_global
      ORDER BY country) AS s
    GROUP BY s.country
----
FRA [200.0, 50.0] 250
GRC [80.0, 30.0] 110
TUR [100.0, 75.0] 175

# test_ordering_sensitive_aggregation5
# If aggregators can work with bounded memory (Sorted or PartiallySorted mode), we should be append requirement to
# the existing ordering. This enables us to still work with bounded memory, and also satisfy aggregation requirement.
# This test checks for whether we can satisfy aggregation requirement in PartiallySorted mode.
query TT
EXPLAIN SELECT s.country, s.zip_code, ARRAY_AGG(s.amount ORDER BY s.amount DESC) AS amounts,
        SUM(s.amount) AS sum1
          FROM (SELECT *
            FROM sales_global
            ORDER BY country) AS s
          GROUP BY s.country, s.zip_code
----
logical_plan
01)Projection: s.country, s.zip_code, ARRAY_AGG(s.amount) ORDER BY [s.amount DESC NULLS FIRST] AS amounts, SUM(s.amount) AS sum1
02)--Aggregate: groupBy=[[s.country, s.zip_code]], aggr=[[ARRAY_AGG(s.amount) ORDER BY [s.amount DESC NULLS FIRST], SUM(CAST(s.amount AS Float64))]]
03)----SubqueryAlias: s
04)------Sort: sales_global.country ASC NULLS LAST
05)--------TableScan: sales_global projection=[zip_code, country, amount]
physical_plan
01)ProjectionExec: expr=[country@0 as country, zip_code@1 as zip_code, ARRAY_AGG(s.amount) ORDER BY [s.amount DESC NULLS FIRST]@2 as amounts, SUM(s.amount)@3 as sum1]
02)--AggregateExec: mode=Single, gby=[country@1 as country, zip_code@0 as zip_code], aggr=[ARRAY_AGG(s.amount) ORDER BY [s.amount DESC NULLS FIRST], SUM(s.amount)], ordering_mode=PartiallySorted([0])
03)----SortExec: expr=[country@1 ASC NULLS LAST,amount@2 DESC]
04)------MemoryExec: partitions=1, partition_sizes=[1]

query TI?R rowsort
SELECT s.country, s.zip_code, ARRAY_AGG(s.amount ORDER BY s.amount DESC) AS amounts,
    SUM(s.amount) AS sum1
      FROM (SELECT *
        FROM sales_global
        ORDER BY country) AS s
      GROUP BY s.country, s.zip_code
----
FRA 1 [200.0, 50.0] 250
GRC 0 [80.0, 30.0] 110
TUR 1 [100.0, 75.0] 175

# test_ordering_sensitive_aggregation6
# If aggregators can work with bounded memory (FullySorted or PartiallySorted mode), we should be append requirement to
# the existing ordering. When group by expressions contain aggregation requirement, we shouldn't append redundant expression.
# Hence in the final plan SortExec should be SortExec: expr=[country@0 DESC] not SortExec: expr=[country@0 ASC NULLS LAST,country@0 DESC]
query TT
EXPLAIN SELECT s.country, ARRAY_AGG(s.amount ORDER BY s.country DESC) AS amounts,
        SUM(s.amount) AS sum1
          FROM (SELECT *
            FROM sales_global
            ORDER BY country) AS s
          GROUP BY s.country
----
logical_plan
01)Projection: s.country, ARRAY_AGG(s.amount) ORDER BY [s.country DESC NULLS FIRST] AS amounts, SUM(s.amount) AS sum1
02)--Aggregate: groupBy=[[s.country]], aggr=[[ARRAY_AGG(s.amount) ORDER BY [s.country DESC NULLS FIRST], SUM(CAST(s.amount AS Float64))]]
03)----SubqueryAlias: s
04)------Sort: sales_global.country ASC NULLS LAST
05)--------TableScan: sales_global projection=[country, amount]
physical_plan
01)ProjectionExec: expr=[country@0 as country, ARRAY_AGG(s.amount) ORDER BY [s.country DESC NULLS FIRST]@1 as amounts, SUM(s.amount)@2 as sum1]
02)--AggregateExec: mode=Single, gby=[country@0 as country], aggr=[ARRAY_AGG(s.amount) ORDER BY [s.country DESC NULLS FIRST], SUM(s.amount)], ordering_mode=Sorted
03)----SortExec: expr=[country@0 ASC NULLS LAST]
04)------MemoryExec: partitions=1, partition_sizes=[1]

query T?R rowsort
SELECT s.country, ARRAY_AGG(s.amount ORDER BY s.amount DESC) AS amounts,
  SUM(s.amount) AS sum1
    FROM (SELECT *
      FROM sales_global
      ORDER BY country) AS s
    GROUP BY s.country
----
FRA [200.0, 50.0] 250
GRC [80.0, 30.0] 110
TUR [100.0, 75.0] 175

# test_ordering_sensitive_aggregation7
# Lexicographical ordering requirement can be given as
# argument to the aggregate functions
query TT
EXPLAIN SELECT s.country, ARRAY_AGG(s.amount ORDER BY s.country DESC, s.amount DESC) AS amounts,
        SUM(s.amount) AS sum1
          FROM (SELECT *
            FROM sales_global
            ORDER BY country) AS s
          GROUP BY s.country
----
logical_plan
01)Projection: s.country, ARRAY_AGG(s.amount) ORDER BY [s.country DESC NULLS FIRST, s.amount DESC NULLS FIRST] AS amounts, SUM(s.amount) AS sum1
02)--Aggregate: groupBy=[[s.country]], aggr=[[ARRAY_AGG(s.amount) ORDER BY [s.country DESC NULLS FIRST, s.amount DESC NULLS FIRST], SUM(CAST(s.amount AS Float64))]]
03)----SubqueryAlias: s
04)------Sort: sales_global.country ASC NULLS LAST
05)--------TableScan: sales_global projection=[country, amount]
physical_plan
01)ProjectionExec: expr=[country@0 as country, ARRAY_AGG(s.amount) ORDER BY [s.country DESC NULLS FIRST, s.amount DESC NULLS FIRST]@1 as amounts, SUM(s.amount)@2 as sum1]
02)--AggregateExec: mode=Single, gby=[country@0 as country], aggr=[ARRAY_AGG(s.amount) ORDER BY [s.country DESC NULLS FIRST, s.amount DESC NULLS FIRST], SUM(s.amount)], ordering_mode=Sorted
03)----SortExec: expr=[country@0 ASC NULLS LAST,amount@1 DESC]
04)------MemoryExec: partitions=1, partition_sizes=[1]

query T?R rowsort
SELECT s.country, ARRAY_AGG(s.amount ORDER BY s.country DESC, s.amount DESC) AS amounts,
  SUM(s.amount) AS sum1
    FROM (SELECT *
      FROM sales_global
      ORDER BY country) AS s
    GROUP BY s.country
----
FRA [200.0, 50.0] 250
GRC [80.0, 30.0] 110
TUR [100.0, 75.0] 175

# test_reverse_aggregate_expr
# Some of the Aggregators can be reversed, by this way we can still run aggregators without re-ordering
# that have contradictory requirements at first glance.
query TT
EXPLAIN SELECT country, ARRAY_AGG(amount ORDER BY amount DESC) AS amounts,
  FIRST_VALUE(amount ORDER BY amount ASC) AS fv1,
  LAST_VALUE(amount ORDER BY amount DESC) AS fv2
  FROM sales_global
  GROUP BY country
----
logical_plan
01)Projection: sales_global.country, ARRAY_AGG(sales_global.amount) ORDER BY [sales_global.amount DESC NULLS FIRST] AS amounts, FIRST_VALUE(sales_global.amount) ORDER BY [sales_global.amount ASC NULLS LAST] AS fv1, LAST_VALUE(sales_global.amount) ORDER BY [sales_global.amount DESC NULLS FIRST] AS fv2
02)--Aggregate: groupBy=[[sales_global.country]], aggr=[[ARRAY_AGG(sales_global.amount) ORDER BY [sales_global.amount DESC NULLS FIRST], FIRST_VALUE(sales_global.amount) ORDER BY [sales_global.amount ASC NULLS LAST], LAST_VALUE(sales_global.amount) ORDER BY [sales_global.amount DESC NULLS FIRST]]]
03)----TableScan: sales_global projection=[country, amount]
physical_plan
01)ProjectionExec: expr=[country@0 as country, ARRAY_AGG(sales_global.amount) ORDER BY [sales_global.amount DESC NULLS FIRST]@1 as amounts, FIRST_VALUE(sales_global.amount) ORDER BY [sales_global.amount ASC NULLS LAST]@2 as fv1, LAST_VALUE(sales_global.amount) ORDER BY [sales_global.amount DESC NULLS FIRST]@3 as fv2]
02)--AggregateExec: mode=Single, gby=[country@0 as country], aggr=[ARRAY_AGG(sales_global.amount) ORDER BY [sales_global.amount DESC NULLS FIRST], LAST_VALUE(sales_global.amount) ORDER BY [sales_global.amount DESC NULLS FIRST], LAST_VALUE(sales_global.amount) ORDER BY [sales_global.amount DESC NULLS FIRST]]
03)----SortExec: expr=[amount@1 DESC]
04)------MemoryExec: partitions=1, partition_sizes=[1]

query T?RR rowsort
SELECT country, ARRAY_AGG(amount ORDER BY amount DESC) AS amounts,
  FIRST_VALUE(amount ORDER BY amount ASC) AS fv1,
  LAST_VALUE(amount ORDER BY amount DESC) AS fv2
  FROM sales_global
  GROUP BY country
----
FRA [200.0, 50.0] 50 50
GRC [80.0, 30.0] 30 30
TUR [100.0, 75.0] 75 75

# test_reverse_aggregate_expr2
# Some of the Aggregators can be reversed, by this way we can still run aggregators without re-ordering
# that have contradictory requirements at first glance.
query TT
EXPLAIN SELECT country, ARRAY_AGG(amount ORDER BY amount ASC) AS amounts,
  FIRST_VALUE(amount ORDER BY amount ASC) AS fv1,
  LAST_VALUE(amount ORDER BY amount DESC) AS fv2
  FROM sales_global
  GROUP BY country
----
logical_plan
01)Projection: sales_global.country, ARRAY_AGG(sales_global.amount) ORDER BY [sales_global.amount ASC NULLS LAST] AS amounts, FIRST_VALUE(sales_global.amount) ORDER BY [sales_global.amount ASC NULLS LAST] AS fv1, LAST_VALUE(sales_global.amount) ORDER BY [sales_global.amount DESC NULLS FIRST] AS fv2
02)--Aggregate: groupBy=[[sales_global.country]], aggr=[[ARRAY_AGG(sales_global.amount) ORDER BY [sales_global.amount ASC NULLS LAST], FIRST_VALUE(sales_global.amount) ORDER BY [sales_global.amount ASC NULLS LAST], LAST_VALUE(sales_global.amount) ORDER BY [sales_global.amount DESC NULLS FIRST]]]
03)----TableScan: sales_global projection=[country, amount]
physical_plan
01)ProjectionExec: expr=[country@0 as country, ARRAY_AGG(sales_global.amount) ORDER BY [sales_global.amount ASC NULLS LAST]@1 as amounts, FIRST_VALUE(sales_global.amount) ORDER BY [sales_global.amount ASC NULLS LAST]@2 as fv1, LAST_VALUE(sales_global.amount) ORDER BY [sales_global.amount DESC NULLS FIRST]@3 as fv2]
02)--AggregateExec: mode=Single, gby=[country@0 as country], aggr=[ARRAY_AGG(sales_global.amount) ORDER BY [sales_global.amount ASC NULLS LAST], FIRST_VALUE(sales_global.amount) ORDER BY [sales_global.amount ASC NULLS LAST], FIRST_VALUE(sales_global.amount) ORDER BY [sales_global.amount ASC NULLS LAST]]
03)----SortExec: expr=[amount@1 ASC NULLS LAST]
04)------MemoryExec: partitions=1, partition_sizes=[1]

query T?RR
SELECT country, ARRAY_AGG(amount ORDER BY amount ASC) AS amounts,
  FIRST_VALUE(amount ORDER BY amount ASC) AS fv1,
  LAST_VALUE(amount ORDER BY amount DESC) AS fv2
  FROM sales_global
  GROUP BY country
----
GRC [30.0, 80.0] 30 30
FRA [50.0, 200.0] 50 50
TUR [75.0, 100.0] 75 75

# test_reverse_aggregate_expr3
# Some of the Aggregators can be reversed, by this way we can still run aggregators without re-ordering
# that have contradictory requirements at first glance. This algorithm shouldn't depend
# on the order of the aggregation expressions.
query TT
EXPLAIN SELECT country, FIRST_VALUE(amount ORDER BY amount ASC) AS fv1,
  LAST_VALUE(amount ORDER BY amount DESC) AS fv2,
  ARRAY_AGG(amount ORDER BY amount ASC) AS amounts
  FROM sales_global
  GROUP BY country
----
logical_plan
01)Projection: sales_global.country, FIRST_VALUE(sales_global.amount) ORDER BY [sales_global.amount ASC NULLS LAST] AS fv1, LAST_VALUE(sales_global.amount) ORDER BY [sales_global.amount DESC NULLS FIRST] AS fv2, ARRAY_AGG(sales_global.amount) ORDER BY [sales_global.amount ASC NULLS LAST] AS amounts
02)--Aggregate: groupBy=[[sales_global.country]], aggr=[[FIRST_VALUE(sales_global.amount) ORDER BY [sales_global.amount ASC NULLS LAST], LAST_VALUE(sales_global.amount) ORDER BY [sales_global.amount DESC NULLS FIRST], ARRAY_AGG(sales_global.amount) ORDER BY [sales_global.amount ASC NULLS LAST]]]
03)----TableScan: sales_global projection=[country, amount]
physical_plan
01)ProjectionExec: expr=[country@0 as country, FIRST_VALUE(sales_global.amount) ORDER BY [sales_global.amount ASC NULLS LAST]@1 as fv1, LAST_VALUE(sales_global.amount) ORDER BY [sales_global.amount DESC NULLS FIRST]@2 as fv2, ARRAY_AGG(sales_global.amount) ORDER BY [sales_global.amount ASC NULLS LAST]@3 as amounts]
02)--AggregateExec: mode=Single, gby=[country@0 as country], aggr=[FIRST_VALUE(sales_global.amount) ORDER BY [sales_global.amount ASC NULLS LAST], FIRST_VALUE(sales_global.amount) ORDER BY [sales_global.amount ASC NULLS LAST], ARRAY_AGG(sales_global.amount) ORDER BY [sales_global.amount ASC NULLS LAST]]
03)----SortExec: expr=[amount@1 ASC NULLS LAST]
04)------MemoryExec: partitions=1, partition_sizes=[1]

query TRR?
SELECT country, FIRST_VALUE(amount ORDER BY amount ASC) AS fv1,
  LAST_VALUE(amount ORDER BY amount DESC) AS fv2,
  ARRAY_AGG(amount ORDER BY amount ASC) AS amounts
  FROM sales_global
  GROUP BY country
----
GRC 30 30 [30.0, 80.0]
FRA 50 50 [50.0, 200.0]
TUR 75 75 [75.0, 100.0]

# test_reverse_aggregate_expr4
# Ordering requirement by the ordering insensitive aggregators shouldn't have effect on
# final plan. Hence seemingly conflicting requirements by SUM and ARRAY_AGG shouldn't raise error.
query TT
EXPLAIN SELECT country, SUM(amount ORDER BY ts DESC) AS sum1,
  ARRAY_AGG(amount ORDER BY amount ASC) AS amounts
  FROM sales_global
  GROUP BY country
----
logical_plan
01)Projection: sales_global.country, SUM(sales_global.amount) ORDER BY [sales_global.ts DESC NULLS FIRST] AS sum1, ARRAY_AGG(sales_global.amount) ORDER BY [sales_global.amount ASC NULLS LAST] AS amounts
02)--Aggregate: groupBy=[[sales_global.country]], aggr=[[SUM(CAST(sales_global.amount AS Float64)) ORDER BY [sales_global.ts DESC NULLS FIRST], ARRAY_AGG(sales_global.amount) ORDER BY [sales_global.amount ASC NULLS LAST]]]
03)----TableScan: sales_global projection=[country, ts, amount]
physical_plan
01)ProjectionExec: expr=[country@0 as country, SUM(sales_global.amount) ORDER BY [sales_global.ts DESC NULLS FIRST]@1 as sum1, ARRAY_AGG(sales_global.amount) ORDER BY [sales_global.amount ASC NULLS LAST]@2 as amounts]
02)--AggregateExec: mode=Single, gby=[country@0 as country], aggr=[SUM(sales_global.amount) ORDER BY [sales_global.ts DESC NULLS FIRST], ARRAY_AGG(sales_global.amount) ORDER BY [sales_global.amount ASC NULLS LAST]]
03)----SortExec: expr=[amount@2 ASC NULLS LAST]
04)------MemoryExec: partitions=1, partition_sizes=[1]

query TR?
SELECT country, SUM(amount ORDER BY ts DESC) AS sum1,
  ARRAY_AGG(amount ORDER BY amount ASC) AS amounts
  FROM sales_global
  GROUP BY country
----
GRC 110 [30.0, 80.0]
FRA 250 [50.0, 200.0]
TUR 175 [75.0, 100.0]

# test_reverse_aggregate_expr5
# If all of the ordering sensitive aggregation functions are reversible
# we should be able to reverse requirements, if this helps to remove a SortExec.
# Hence in query below, FIRST_VALUE, and LAST_VALUE should be reversed to calculate its result according to `ts ASC` ordering.
# Please note that after `ts ASC` ordering because of inner query. There is no SortExec in the final plan.
query TT
EXPLAIN SELECT country, FIRST_VALUE(amount ORDER BY ts DESC) as fv1,
  LAST_VALUE(amount ORDER BY ts DESC) as lv1,
  SUM(amount ORDER BY ts DESC) as sum1
  FROM (SELECT *
    FROM sales_global
    ORDER BY ts ASC)
  GROUP BY country
----
logical_plan
01)Projection: sales_global.country, FIRST_VALUE(sales_global.amount) ORDER BY [sales_global.ts DESC NULLS FIRST] AS fv1, LAST_VALUE(sales_global.amount) ORDER BY [sales_global.ts DESC NULLS FIRST] AS lv1, SUM(sales_global.amount) ORDER BY [sales_global.ts DESC NULLS FIRST] AS sum1
02)--Aggregate: groupBy=[[sales_global.country]], aggr=[[FIRST_VALUE(sales_global.amount) ORDER BY [sales_global.ts DESC NULLS FIRST], LAST_VALUE(sales_global.amount) ORDER BY [sales_global.ts DESC NULLS FIRST], SUM(CAST(sales_global.amount AS Float64)) ORDER BY [sales_global.ts DESC NULLS FIRST]]]
03)----Sort: sales_global.ts ASC NULLS LAST
04)------TableScan: sales_global projection=[country, ts, amount]
physical_plan
01)ProjectionExec: expr=[country@0 as country, FIRST_VALUE(sales_global.amount) ORDER BY [sales_global.ts DESC NULLS FIRST]@1 as fv1, LAST_VALUE(sales_global.amount) ORDER BY [sales_global.ts DESC NULLS FIRST]@2 as lv1, SUM(sales_global.amount) ORDER BY [sales_global.ts DESC NULLS FIRST]@3 as sum1]
02)--AggregateExec: mode=Single, gby=[country@0 as country], aggr=[FIRST_VALUE(sales_global.amount) ORDER BY [sales_global.ts DESC NULLS FIRST], LAST_VALUE(sales_global.amount) ORDER BY [sales_global.ts DESC NULLS FIRST], SUM(sales_global.amount) ORDER BY [sales_global.ts DESC NULLS FIRST]]
03)----MemoryExec: partitions=1, partition_sizes=[1]

query TRRR rowsort
SELECT country, FIRST_VALUE(amount ORDER BY ts DESC) as fv1,
  LAST_VALUE(amount ORDER BY ts DESC) as lv1,
  SUM(amount ORDER BY ts DESC) as sum1
  FROM (SELECT *
    FROM sales_global
    ORDER BY ts ASC)
  GROUP BY country
----
FRA 200 50 250
GRC 80 30 110
TUR 100 75 175

# If existing ordering doesn't satisfy requirement, we should do calculations
# on naive requirement (by convention, otherwise the final plan will be unintuitive),
# even if reverse ordering is possible.
# hence, below query should add `SortExec(ts DESC)` to the final plan.
query TT
EXPLAIN SELECT country, FIRST_VALUE(amount ORDER BY ts DESC) as fv1,
    LAST_VALUE(amount ORDER BY ts DESC) as lv1,
    SUM(amount ORDER BY ts DESC) as sum1
  FROM sales_global
  GROUP BY country
----
logical_plan
01)Projection: sales_global.country, FIRST_VALUE(sales_global.amount) ORDER BY [sales_global.ts DESC NULLS FIRST] AS fv1, LAST_VALUE(sales_global.amount) ORDER BY [sales_global.ts DESC NULLS FIRST] AS lv1, SUM(sales_global.amount) ORDER BY [sales_global.ts DESC NULLS FIRST] AS sum1
02)--Aggregate: groupBy=[[sales_global.country]], aggr=[[FIRST_VALUE(sales_global.amount) ORDER BY [sales_global.ts DESC NULLS FIRST], LAST_VALUE(sales_global.amount) ORDER BY [sales_global.ts DESC NULLS FIRST], SUM(CAST(sales_global.amount AS Float64)) ORDER BY [sales_global.ts DESC NULLS FIRST]]]
03)----TableScan: sales_global projection=[country, ts, amount]
physical_plan
01)ProjectionExec: expr=[country@0 as country, FIRST_VALUE(sales_global.amount) ORDER BY [sales_global.ts DESC NULLS FIRST]@1 as fv1, LAST_VALUE(sales_global.amount) ORDER BY [sales_global.ts DESC NULLS FIRST]@2 as lv1, SUM(sales_global.amount) ORDER BY [sales_global.ts DESC NULLS FIRST]@3 as sum1]
02)--AggregateExec: mode=Single, gby=[country@0 as country], aggr=[FIRST_VALUE(sales_global.amount) ORDER BY [sales_global.ts DESC NULLS FIRST], LAST_VALUE(sales_global.amount) ORDER BY [sales_global.ts DESC NULLS FIRST], SUM(sales_global.amount) ORDER BY [sales_global.ts DESC NULLS FIRST]]
03)----MemoryExec: partitions=1, partition_sizes=[1]

query TRRR rowsort
SELECT country, FIRST_VALUE(amount ORDER BY ts DESC) as fv1,
    LAST_VALUE(amount ORDER BY ts DESC) as lv1,
    SUM(amount ORDER BY ts DESC) as sum1
  FROM sales_global
  GROUP BY country
----
FRA 200 50 250
GRC 80 30 110
TUR 100 75 175

query TT
EXPLAIN SELECT s.zip_code, s.country, s.sn, s.ts, s.currency, LAST_VALUE(e.amount ORDER BY e.sn) AS last_rate
FROM sales_global AS s
JOIN sales_global AS e
  ON s.currency = e.currency AND
  s.ts >= e.ts
GROUP BY s.sn, s.zip_code, s.country, s.ts, s.currency
ORDER BY s.sn
----
logical_plan
01)Sort: s.sn ASC NULLS LAST
02)--Projection: s.zip_code, s.country, s.sn, s.ts, s.currency, LAST_VALUE(e.amount) ORDER BY [e.sn ASC NULLS LAST] AS last_rate
03)----Aggregate: groupBy=[[s.sn, s.zip_code, s.country, s.ts, s.currency]], aggr=[[LAST_VALUE(e.amount) ORDER BY [e.sn ASC NULLS LAST]]]
04)------Projection: s.zip_code, s.country, s.sn, s.ts, s.currency, e.sn, e.amount
05)--------Inner Join: s.currency = e.currency Filter: s.ts >= e.ts
06)----------SubqueryAlias: s
07)------------TableScan: sales_global projection=[zip_code, country, sn, ts, currency]
08)----------SubqueryAlias: e
09)------------TableScan: sales_global projection=[sn, ts, currency, amount]
physical_plan
01)SortExec: expr=[sn@2 ASC NULLS LAST]
02)--ProjectionExec: expr=[zip_code@1 as zip_code, country@2 as country, sn@0 as sn, ts@3 as ts, currency@4 as currency, LAST_VALUE(e.amount) ORDER BY [e.sn ASC NULLS LAST]@5 as last_rate]
03)----AggregateExec: mode=Single, gby=[sn@2 as sn, zip_code@0 as zip_code, country@1 as country, ts@3 as ts, currency@4 as currency], aggr=[LAST_VALUE(e.amount) ORDER BY [e.sn ASC NULLS LAST]]
<<<<<<< HEAD
04)------CoalesceBatchesExec: target_batch_size=8192
05)--------ProjectionExec: expr=[zip_code@2 as zip_code, country@3 as country, sn@4 as sn, ts@5 as ts, currency@6 as currency, sn@0 as sn, amount@1 as amount]
=======
04)------ProjectionExec: expr=[zip_code@2 as zip_code, country@3 as country, sn@4 as sn, ts@5 as ts, currency@6 as currency, sn@0 as sn, amount@1 as amount]
05)--------CoalesceBatchesExec: target_batch_size=8192
>>>>>>> bab39f78
06)----------HashJoinExec: mode=CollectLeft, join_type=Inner, on=[(currency@2, currency@4)], filter=ts@0 >= ts@1, projection=[sn@0, amount@3, zip_code@4, country@5, sn@6, ts@7, currency@8]
07)------------MemoryExec: partitions=1, partition_sizes=[1]
08)------------MemoryExec: partitions=1, partition_sizes=[1]

query ITIPTR rowsort
SELECT s.zip_code, s.country, s.sn, s.ts, s.currency, LAST_VALUE(e.amount ORDER BY e.sn) AS last_rate
FROM sales_global AS s
JOIN sales_global AS e
  ON s.currency = e.currency AND
  s.ts >= e.ts
GROUP BY s.sn, s.zip_code, s.country, s.ts, s.currency
ORDER BY s.sn
----
0 GRC 0 2022-01-01T06:00:00 EUR 30
0 GRC 4 2022-01-03T10:00:00 EUR 80
1 FRA 1 2022-01-01T08:00:00 EUR 50
1 FRA 3 2022-01-02T12:00:00 EUR 200
1 TUR 2 2022-01-01T11:30:00 TRY 75
1 TUR 4 2022-01-03T10:00:00 TRY 100

# Run order-sensitive aggregators in multiple partitions
statement ok
set datafusion.execution.target_partitions = 8;

# order-sensitive FIRST_VALUE and LAST_VALUE aggregators should work in
# multi-partitions without group by also.
query TT
EXPLAIN SELECT country, FIRST_VALUE(amount ORDER BY ts ASC) AS fv1,
  LAST_VALUE(amount ORDER BY ts ASC) AS fv2
  FROM sales_global
  GROUP BY country
  ORDER BY country
----
logical_plan
01)Sort: sales_global.country ASC NULLS LAST
02)--Projection: sales_global.country, FIRST_VALUE(sales_global.amount) ORDER BY [sales_global.ts ASC NULLS LAST] AS fv1, LAST_VALUE(sales_global.amount) ORDER BY [sales_global.ts ASC NULLS LAST] AS fv2
03)----Aggregate: groupBy=[[sales_global.country]], aggr=[[FIRST_VALUE(sales_global.amount) ORDER BY [sales_global.ts ASC NULLS LAST], LAST_VALUE(sales_global.amount) ORDER BY [sales_global.ts ASC NULLS LAST]]]
04)------TableScan: sales_global projection=[country, ts, amount]
physical_plan
01)SortPreservingMergeExec: [country@0 ASC NULLS LAST]
02)--SortExec: expr=[country@0 ASC NULLS LAST]
03)----ProjectionExec: expr=[country@0 as country, FIRST_VALUE(sales_global.amount) ORDER BY [sales_global.ts ASC NULLS LAST]@1 as fv1, LAST_VALUE(sales_global.amount) ORDER BY [sales_global.ts ASC NULLS LAST]@2 as fv2]
04)------AggregateExec: mode=FinalPartitioned, gby=[country@0 as country], aggr=[FIRST_VALUE(sales_global.amount) ORDER BY [sales_global.ts ASC NULLS LAST], LAST_VALUE(sales_global.amount) ORDER BY [sales_global.ts ASC NULLS LAST]]
05)--------CoalesceBatchesExec: target_batch_size=8192
06)----------RepartitionExec: partitioning=Hash([country@0], 8), input_partitions=8
07)------------RepartitionExec: partitioning=RoundRobinBatch(8), input_partitions=1
08)--------------AggregateExec: mode=Partial, gby=[country@0 as country], aggr=[FIRST_VALUE(sales_global.amount) ORDER BY [sales_global.ts ASC NULLS LAST], LAST_VALUE(sales_global.amount) ORDER BY [sales_global.ts ASC NULLS LAST]]
09)----------------MemoryExec: partitions=1, partition_sizes=[1]

query TRR
SELECT country, FIRST_VALUE(amount ORDER BY ts ASC) AS fv1,
  LAST_VALUE(amount ORDER BY ts ASC) AS fv2
  FROM sales_global
  GROUP BY country
  ORDER BY country
----
FRA 50 200
GRC 30 80
TUR 75 100

# Conversion in between FIRST_VALUE and LAST_VALUE to resolve
# contradictory requirements should work in multi partitions.
query TT
EXPLAIN SELECT country, FIRST_VALUE(amount ORDER BY ts ASC) AS fv1,
  LAST_VALUE(amount ORDER BY ts DESC) AS fv2
  FROM sales_global
  GROUP BY country
  ORDER BY country
----
logical_plan
01)Sort: sales_global.country ASC NULLS LAST
02)--Projection: sales_global.country, FIRST_VALUE(sales_global.amount) ORDER BY [sales_global.ts ASC NULLS LAST] AS fv1, LAST_VALUE(sales_global.amount) ORDER BY [sales_global.ts DESC NULLS FIRST] AS fv2
03)----Aggregate: groupBy=[[sales_global.country]], aggr=[[FIRST_VALUE(sales_global.amount) ORDER BY [sales_global.ts ASC NULLS LAST], LAST_VALUE(sales_global.amount) ORDER BY [sales_global.ts DESC NULLS FIRST]]]
04)------TableScan: sales_global projection=[country, ts, amount]
physical_plan
01)SortPreservingMergeExec: [country@0 ASC NULLS LAST]
02)--SortExec: expr=[country@0 ASC NULLS LAST]
03)----ProjectionExec: expr=[country@0 as country, FIRST_VALUE(sales_global.amount) ORDER BY [sales_global.ts ASC NULLS LAST]@1 as fv1, LAST_VALUE(sales_global.amount) ORDER BY [sales_global.ts DESC NULLS FIRST]@2 as fv2]
04)------AggregateExec: mode=FinalPartitioned, gby=[country@0 as country], aggr=[FIRST_VALUE(sales_global.amount) ORDER BY [sales_global.ts ASC NULLS LAST], LAST_VALUE(sales_global.amount) ORDER BY [sales_global.ts DESC NULLS FIRST]]
05)--------CoalesceBatchesExec: target_batch_size=8192
06)----------RepartitionExec: partitioning=Hash([country@0], 8), input_partitions=8
07)------------RepartitionExec: partitioning=RoundRobinBatch(8), input_partitions=1
08)--------------AggregateExec: mode=Partial, gby=[country@0 as country], aggr=[FIRST_VALUE(sales_global.amount) ORDER BY [sales_global.ts ASC NULLS LAST], LAST_VALUE(sales_global.amount) ORDER BY [sales_global.ts DESC NULLS FIRST]]
09)----------------MemoryExec: partitions=1, partition_sizes=[1]

query TRR
SELECT country, FIRST_VALUE(amount ORDER BY ts ASC) AS fv1,
  LAST_VALUE(amount ORDER BY ts DESC) AS fv2
  FROM sales_global
  GROUP BY country
  ORDER BY country
----
FRA 50 50
GRC 30 30
TUR 75 75

# make sure that batch size is small. So that query below runs in multi partitions
# row number of the sales_global is 5. Hence we choose batch size 4 to make is smaller.
statement ok
set datafusion.execution.batch_size = 4;

# order-sensitive FIRST_VALUE and LAST_VALUE aggregators should work in
# multi-partitions without group by also.
query TT
EXPLAIN SELECT FIRST_VALUE(amount ORDER BY ts ASC) AS fv1,
  LAST_VALUE(amount ORDER BY ts ASC) AS fv2
  FROM sales_global
----
logical_plan
01)Projection: FIRST_VALUE(sales_global.amount) ORDER BY [sales_global.ts ASC NULLS LAST] AS fv1, LAST_VALUE(sales_global.amount) ORDER BY [sales_global.ts ASC NULLS LAST] AS fv2
02)--Aggregate: groupBy=[[]], aggr=[[FIRST_VALUE(sales_global.amount) ORDER BY [sales_global.ts ASC NULLS LAST], LAST_VALUE(sales_global.amount) ORDER BY [sales_global.ts ASC NULLS LAST]]]
03)----TableScan: sales_global projection=[ts, amount]
physical_plan
01)ProjectionExec: expr=[FIRST_VALUE(sales_global.amount) ORDER BY [sales_global.ts ASC NULLS LAST]@0 as fv1, LAST_VALUE(sales_global.amount) ORDER BY [sales_global.ts ASC NULLS LAST]@1 as fv2]
02)--AggregateExec: mode=Final, gby=[], aggr=[FIRST_VALUE(sales_global.amount) ORDER BY [sales_global.ts ASC NULLS LAST], LAST_VALUE(sales_global.amount) ORDER BY [sales_global.ts ASC NULLS LAST]]
03)----CoalescePartitionsExec
04)------AggregateExec: mode=Partial, gby=[], aggr=[FIRST_VALUE(sales_global.amount) ORDER BY [sales_global.ts ASC NULLS LAST], LAST_VALUE(sales_global.amount) ORDER BY [sales_global.ts ASC NULLS LAST]]
05)--------RepartitionExec: partitioning=RoundRobinBatch(8), input_partitions=1
06)----------MemoryExec: partitions=1, partition_sizes=[1]

query RR
SELECT FIRST_VALUE(amount ORDER BY ts ASC) AS fv1,
  LAST_VALUE(amount ORDER BY ts ASC) AS fv2
  FROM sales_global
----
30 100

# Conversion in between FIRST_VALUE and LAST_VALUE to resolve
# contradictory requirements should work in multi partitions.
query TT
EXPLAIN SELECT FIRST_VALUE(amount ORDER BY ts ASC) AS fv1,
  LAST_VALUE(amount ORDER BY ts DESC) AS fv2
  FROM sales_global
----
logical_plan
01)Projection: FIRST_VALUE(sales_global.amount) ORDER BY [sales_global.ts ASC NULLS LAST] AS fv1, LAST_VALUE(sales_global.amount) ORDER BY [sales_global.ts DESC NULLS FIRST] AS fv2
02)--Aggregate: groupBy=[[]], aggr=[[FIRST_VALUE(sales_global.amount) ORDER BY [sales_global.ts ASC NULLS LAST], LAST_VALUE(sales_global.amount) ORDER BY [sales_global.ts DESC NULLS FIRST]]]
03)----TableScan: sales_global projection=[ts, amount]
physical_plan
01)ProjectionExec: expr=[FIRST_VALUE(sales_global.amount) ORDER BY [sales_global.ts ASC NULLS LAST]@0 as fv1, LAST_VALUE(sales_global.amount) ORDER BY [sales_global.ts DESC NULLS FIRST]@1 as fv2]
02)--AggregateExec: mode=Final, gby=[], aggr=[FIRST_VALUE(sales_global.amount) ORDER BY [sales_global.ts ASC NULLS LAST], LAST_VALUE(sales_global.amount) ORDER BY [sales_global.ts DESC NULLS FIRST]]
03)----CoalescePartitionsExec
04)------AggregateExec: mode=Partial, gby=[], aggr=[FIRST_VALUE(sales_global.amount) ORDER BY [sales_global.ts ASC NULLS LAST], LAST_VALUE(sales_global.amount) ORDER BY [sales_global.ts DESC NULLS FIRST]]
05)--------RepartitionExec: partitioning=RoundRobinBatch(8), input_partitions=1
06)----------MemoryExec: partitions=1, partition_sizes=[1]

query RR
SELECT FIRST_VALUE(amount ORDER BY ts ASC) AS fv1,
  LAST_VALUE(amount ORDER BY ts DESC) AS fv2
  FROM sales_global
----
30 30

# ARRAY_AGG should work in multiple partitions
query TT
EXPLAIN SELECT ARRAY_AGG(amount ORDER BY ts ASC) AS array_agg1
  FROM sales_global
----
logical_plan
01)Projection: ARRAY_AGG(sales_global.amount) ORDER BY [sales_global.ts ASC NULLS LAST] AS array_agg1
02)--Aggregate: groupBy=[[]], aggr=[[ARRAY_AGG(sales_global.amount) ORDER BY [sales_global.ts ASC NULLS LAST]]]
03)----TableScan: sales_global projection=[ts, amount]
physical_plan
01)ProjectionExec: expr=[ARRAY_AGG(sales_global.amount) ORDER BY [sales_global.ts ASC NULLS LAST]@0 as array_agg1]
02)--AggregateExec: mode=Final, gby=[], aggr=[ARRAY_AGG(sales_global.amount) ORDER BY [sales_global.ts ASC NULLS LAST]]
03)----CoalescePartitionsExec
04)------AggregateExec: mode=Partial, gby=[], aggr=[ARRAY_AGG(sales_global.amount) ORDER BY [sales_global.ts ASC NULLS LAST]]
05)--------SortExec: expr=[ts@0 ASC NULLS LAST]
06)----------RepartitionExec: partitioning=RoundRobinBatch(8), input_partitions=1
07)------------MemoryExec: partitions=1, partition_sizes=[1]

query ?
SELECT ARRAY_AGG(amount ORDER BY ts ASC) AS array_agg1
  FROM sales_global
----
[30.0, 50.0, 75.0, 200.0, 100.0, 80.0]

# ARRAY_AGG should work in multiple partitions
query TT
EXPLAIN SELECT ARRAY_AGG(amount ORDER BY ts DESC) AS array_agg1
  FROM sales_global
----
logical_plan
01)Projection: ARRAY_AGG(sales_global.amount) ORDER BY [sales_global.ts DESC NULLS FIRST] AS array_agg1
02)--Aggregate: groupBy=[[]], aggr=[[ARRAY_AGG(sales_global.amount) ORDER BY [sales_global.ts DESC NULLS FIRST]]]
03)----TableScan: sales_global projection=[ts, amount]
physical_plan
01)ProjectionExec: expr=[ARRAY_AGG(sales_global.amount) ORDER BY [sales_global.ts DESC NULLS FIRST]@0 as array_agg1]
02)--AggregateExec: mode=Final, gby=[], aggr=[ARRAY_AGG(sales_global.amount) ORDER BY [sales_global.ts DESC NULLS FIRST]]
03)----CoalescePartitionsExec
04)------AggregateExec: mode=Partial, gby=[], aggr=[ARRAY_AGG(sales_global.amount) ORDER BY [sales_global.ts DESC NULLS FIRST]]
05)--------SortExec: expr=[ts@0 DESC]
06)----------RepartitionExec: partitioning=RoundRobinBatch(8), input_partitions=1
07)------------MemoryExec: partitions=1, partition_sizes=[1]

query ?
SELECT ARRAY_AGG(amount ORDER BY ts DESC) AS array_agg1
  FROM sales_global
----
[100.0, 80.0, 200.0, 75.0, 50.0, 30.0]

# ARRAY_AGG should work in multiple partitions
query TT
EXPLAIN SELECT ARRAY_AGG(amount ORDER BY amount ASC) AS array_agg1
  FROM sales_global
----
logical_plan
01)Projection: ARRAY_AGG(sales_global.amount) ORDER BY [sales_global.amount ASC NULLS LAST] AS array_agg1
02)--Aggregate: groupBy=[[]], aggr=[[ARRAY_AGG(sales_global.amount) ORDER BY [sales_global.amount ASC NULLS LAST]]]
03)----TableScan: sales_global projection=[amount]
physical_plan
01)ProjectionExec: expr=[ARRAY_AGG(sales_global.amount) ORDER BY [sales_global.amount ASC NULLS LAST]@0 as array_agg1]
02)--AggregateExec: mode=Final, gby=[], aggr=[ARRAY_AGG(sales_global.amount) ORDER BY [sales_global.amount ASC NULLS LAST]]
03)----CoalescePartitionsExec
04)------AggregateExec: mode=Partial, gby=[], aggr=[ARRAY_AGG(sales_global.amount) ORDER BY [sales_global.amount ASC NULLS LAST]]
05)--------SortExec: expr=[amount@0 ASC NULLS LAST]
06)----------RepartitionExec: partitioning=RoundRobinBatch(8), input_partitions=1
07)------------MemoryExec: partitions=1, partition_sizes=[1]

query ?
SELECT ARRAY_AGG(amount ORDER BY amount ASC) AS array_agg1
  FROM sales_global
----
[30.0, 50.0, 75.0, 80.0, 100.0, 200.0]

# ARRAY_AGG should work in multiple partitions
query TT
EXPLAIN SELECT country, ARRAY_AGG(amount ORDER BY amount ASC) AS array_agg1
  FROM sales_global
  GROUP BY country
  ORDER BY country
----
logical_plan
01)Sort: sales_global.country ASC NULLS LAST
02)--Projection: sales_global.country, ARRAY_AGG(sales_global.amount) ORDER BY [sales_global.amount ASC NULLS LAST] AS array_agg1
03)----Aggregate: groupBy=[[sales_global.country]], aggr=[[ARRAY_AGG(sales_global.amount) ORDER BY [sales_global.amount ASC NULLS LAST]]]
04)------TableScan: sales_global projection=[country, amount]
physical_plan
01)SortPreservingMergeExec: [country@0 ASC NULLS LAST]
02)--SortExec: expr=[country@0 ASC NULLS LAST]
03)----ProjectionExec: expr=[country@0 as country, ARRAY_AGG(sales_global.amount) ORDER BY [sales_global.amount ASC NULLS LAST]@1 as array_agg1]
04)------AggregateExec: mode=FinalPartitioned, gby=[country@0 as country], aggr=[ARRAY_AGG(sales_global.amount) ORDER BY [sales_global.amount ASC NULLS LAST]]
05)--------CoalesceBatchesExec: target_batch_size=4
06)----------RepartitionExec: partitioning=Hash([country@0], 8), input_partitions=8
07)------------AggregateExec: mode=Partial, gby=[country@0 as country], aggr=[ARRAY_AGG(sales_global.amount) ORDER BY [sales_global.amount ASC NULLS LAST]]
08)--------------SortExec: expr=[amount@1 ASC NULLS LAST]
09)----------------RepartitionExec: partitioning=RoundRobinBatch(8), input_partitions=1
10)------------------MemoryExec: partitions=1, partition_sizes=[1]

query T?
SELECT country, ARRAY_AGG(amount ORDER BY amount ASC) AS array_agg1
  FROM sales_global
  GROUP BY country
  ORDER BY country
----
FRA [50.0, 200.0]
GRC [30.0, 80.0]
TUR [75.0, 100.0]

# ARRAY_AGG, FIRST_VALUE, LAST_VALUE should work in multiple partitions
query TT
EXPLAIN SELECT country, ARRAY_AGG(amount ORDER BY amount DESC) AS amounts,
  FIRST_VALUE(amount ORDER BY amount ASC) AS fv1,
  LAST_VALUE(amount ORDER BY amount DESC) AS fv2
  FROM sales_global
  GROUP BY country
  ORDER BY country
----
logical_plan
01)Sort: sales_global.country ASC NULLS LAST
02)--Projection: sales_global.country, ARRAY_AGG(sales_global.amount) ORDER BY [sales_global.amount DESC NULLS FIRST] AS amounts, FIRST_VALUE(sales_global.amount) ORDER BY [sales_global.amount ASC NULLS LAST] AS fv1, LAST_VALUE(sales_global.amount) ORDER BY [sales_global.amount DESC NULLS FIRST] AS fv2
03)----Aggregate: groupBy=[[sales_global.country]], aggr=[[ARRAY_AGG(sales_global.amount) ORDER BY [sales_global.amount DESC NULLS FIRST], FIRST_VALUE(sales_global.amount) ORDER BY [sales_global.amount ASC NULLS LAST], LAST_VALUE(sales_global.amount) ORDER BY [sales_global.amount DESC NULLS FIRST]]]
04)------TableScan: sales_global projection=[country, amount]
physical_plan
01)SortPreservingMergeExec: [country@0 ASC NULLS LAST]
02)--SortExec: expr=[country@0 ASC NULLS LAST]
03)----ProjectionExec: expr=[country@0 as country, ARRAY_AGG(sales_global.amount) ORDER BY [sales_global.amount DESC NULLS FIRST]@1 as amounts, FIRST_VALUE(sales_global.amount) ORDER BY [sales_global.amount ASC NULLS LAST]@2 as fv1, LAST_VALUE(sales_global.amount) ORDER BY [sales_global.amount DESC NULLS FIRST]@3 as fv2]
04)------AggregateExec: mode=FinalPartitioned, gby=[country@0 as country], aggr=[ARRAY_AGG(sales_global.amount) ORDER BY [sales_global.amount DESC NULLS FIRST], FIRST_VALUE(sales_global.amount) ORDER BY [sales_global.amount ASC NULLS LAST], LAST_VALUE(sales_global.amount) ORDER BY [sales_global.amount DESC NULLS FIRST]]
05)--------CoalesceBatchesExec: target_batch_size=4
06)----------RepartitionExec: partitioning=Hash([country@0], 8), input_partitions=8
07)------------AggregateExec: mode=Partial, gby=[country@0 as country], aggr=[ARRAY_AGG(sales_global.amount) ORDER BY [sales_global.amount DESC NULLS FIRST], LAST_VALUE(sales_global.amount) ORDER BY [sales_global.amount DESC NULLS FIRST], LAST_VALUE(sales_global.amount) ORDER BY [sales_global.amount DESC NULLS FIRST]]
08)--------------SortExec: expr=[amount@1 DESC]
09)----------------RepartitionExec: partitioning=RoundRobinBatch(8), input_partitions=1
10)------------------MemoryExec: partitions=1, partition_sizes=[1]

query T?RR
SELECT country, ARRAY_AGG(amount ORDER BY amount DESC) AS amounts,
  FIRST_VALUE(amount ORDER BY amount ASC) AS fv1,
  LAST_VALUE(amount ORDER BY amount DESC) AS fv2
  FROM sales_global
  GROUP BY country
  ORDER BY country
----
FRA [200.0, 50.0] 50 50
GRC [80.0, 30.0] 30 30
TUR [100.0, 75.0] 75 75

# make sure that query below runs in multi partitions
statement ok
set datafusion.execution.target_partitions = 8;

query ?
SELECT ARRAY_AGG(e.rate ORDER BY e.sn)
FROM sales_global AS s
JOIN exchange_rates AS e
ON s.currency = e.currency_from AND
   e.currency_to = 'USD' AND
   s.ts >= e.ts
GROUP BY s.sn
ORDER BY s.sn;
----
[1.10]
[1.10]
[0.10]
[1.10, 1.12]
[1.10, 0.10, 1.12, 0.11, 1.12]


query I
SELECT FIRST_VALUE(C order by c ASC) as first_c
FROM multiple_ordered_table
GROUP BY d
ORDER BY first_c
----
0
1
4
9
15

query ITIPTR rowsort
SELECT s.zip_code, s.country, s.sn, s.ts, s.currency, LAST_VALUE(e.amount ORDER BY e.sn) AS last_rate
FROM sales_global AS s
JOIN sales_global AS e
  ON s.currency = e.currency AND
  s.ts >= e.ts
GROUP BY s.sn, s.zip_code, s.country, s.ts, s.currency
ORDER BY s.sn, s.zip_code
----
0 GRC 0 2022-01-01T06:00:00 EUR 30
0 GRC 4 2022-01-03T10:00:00 EUR 80
1 FRA 1 2022-01-01T08:00:00 EUR 50
1 FRA 3 2022-01-02T12:00:00 EUR 200
1 TUR 2 2022-01-01T11:30:00 TRY 75
1 TUR 4 2022-01-03T10:00:00 TRY 100

# create a table for testing
statement ok
CREATE TABLE sales_global_with_pk (zip_code INT,
          country VARCHAR(3),
          sn INT,
          ts TIMESTAMP,
          currency VARCHAR(3),
          amount FLOAT,
          primary key(sn)
        ) as VALUES
          (0, 'GRC', 0, '2022-01-01 06:00:00'::timestamp, 'EUR', 30.0),
          (1, 'FRA', 1, '2022-01-01 08:00:00'::timestamp, 'EUR', 50.0),
          (1, 'TUR', 2, '2022-01-01 11:30:00'::timestamp, 'TRY', 75.0),
          (1, 'FRA', 3, '2022-01-02 12:00:00'::timestamp, 'EUR', 200.0),
          (1, 'TUR', 4, '2022-01-03 10:00:00'::timestamp, 'TRY', 100.0)

# create a table for testing, with primary key alternate syntax
statement ok
CREATE TABLE sales_global_with_pk_alternate (zip_code INT,
          country VARCHAR(3),
          sn INT primary key,
          ts TIMESTAMP,
          currency VARCHAR(3),
          amount FLOAT
        ) as VALUES
          (0, 'GRC', 0, '2022-01-01 06:00:00'::timestamp, 'EUR', 30.0),
          (1, 'FRA', 1, '2022-01-01 08:00:00'::timestamp, 'EUR', 50.0),
          (1, 'TUR', 2, '2022-01-01 11:30:00'::timestamp, 'TRY', 75.0),
          (1, 'FRA', 3, '2022-01-02 12:00:00'::timestamp, 'EUR', 200.0),
          (1, 'TUR', 4, '2022-01-03 10:00:00'::timestamp, 'TRY', 100.0)

# we do not currently support foreign key constraints.
statement error DataFusion error: Error during planning: Foreign key constraints are not currently supported
CREATE TABLE sales_global_with_foreign_key (zip_code INT,
  country VARCHAR(3),
  sn INT references sales_global_with_pk_alternate(sn),
  ts TIMESTAMP,
  currency VARCHAR(3),
  amount FLOAT
) as VALUES
  (0, 'GRC', 0, '2022-01-01 06:00:00'::timestamp, 'EUR', 30.0),
  (1, 'FRA', 1, '2022-01-01 08:00:00'::timestamp, 'EUR', 50.0),
  (1, 'TUR', 2, '2022-01-01 11:30:00'::timestamp, 'TRY', 75.0),
  (1, 'FRA', 3, '2022-01-02 12:00:00'::timestamp, 'EUR', 200.0),
  (1, 'TUR', 4, '2022-01-03 10:00:00'::timestamp, 'TRY', 100.0)

# we do not currently support foreign key
statement error DataFusion error: Error during planning: Foreign key constraints are not currently supported
CREATE TABLE sales_global_with_foreign_key (zip_code INT,
  country VARCHAR(3),
  sn INT REFERENCES sales_global_with_pk_alternate(sn),
  ts TIMESTAMP,
  currency VARCHAR(3),
  amount FLOAT
) as VALUES
  (0, 'GRC', 0, '2022-01-01 06:00:00'::timestamp, 'EUR', 30.0),
  (1, 'FRA', 1, '2022-01-01 08:00:00'::timestamp, 'EUR', 50.0),
  (1, 'TUR', 2, '2022-01-01 11:30:00'::timestamp, 'TRY', 75.0),
  (1, 'FRA', 3, '2022-01-02 12:00:00'::timestamp, 'EUR', 200.0),
  (1, 'TUR', 4, '2022-01-03 10:00:00'::timestamp, 'TRY', 100.0)

# we do not currently support foreign key
# foreign key can be defined with a different syntax.
# we should get the same error.
statement error DataFusion error: Error during planning: Foreign key constraints are not currently supported
CREATE TABLE sales_global_with_foreign_key (zip_code INT,
  country VARCHAR(3),
  sn INT,
  ts TIMESTAMP,
  currency VARCHAR(3),
  amount FLOAT,
  FOREIGN KEY (sn)
  REFERENCES sales_global_with_pk_alternate(sn)
) as VALUES
  (0, 'GRC', 0, '2022-01-01 06:00:00'::timestamp, 'EUR', 30.0),
  (1, 'FRA', 1, '2022-01-01 08:00:00'::timestamp, 'EUR', 50.0),
  (1, 'TUR', 2, '2022-01-01 11:30:00'::timestamp, 'TRY', 75.0),
  (1, 'FRA', 3, '2022-01-02 12:00:00'::timestamp, 'EUR', 200.0),
  (1, 'TUR', 4, '2022-01-03 10:00:00'::timestamp, 'TRY', 100.0)

# create a table for testing, where primary key is composite
statement ok
CREATE TABLE sales_global_with_composite_pk (zip_code INT,
          country VARCHAR(3),
          sn INT,
          ts TIMESTAMP,
          currency VARCHAR(3),
          amount FLOAT,
          primary key(sn, ts)
        ) as VALUES
          (0, 'GRC', 0, '2022-01-01 06:00:00'::timestamp, 'EUR', 30.0),
          (1, 'FRA', 1, '2022-01-01 08:00:00'::timestamp, 'EUR', 50.0),
          (1, 'TUR', 2, '2022-01-01 11:30:00'::timestamp, 'TRY', 75.0),
          (1, 'FRA', 3, '2022-01-02 12:00:00'::timestamp, 'EUR', 200.0),
          (1, 'TUR', 4, '2022-01-03 10:00:00'::timestamp, 'TRY', 100.0)

# create a table for testing, where sn is unique key
statement ok
CREATE TABLE sales_global_with_unique (zip_code INT,
          country VARCHAR(3),
          sn INT,
          ts TIMESTAMP,
          currency VARCHAR(3),
          amount FLOAT,
          unique(sn)
        ) as VALUES
          (0, 'GRC', 0, '2022-01-01 06:00:00'::timestamp, 'EUR', 30.0),
          (1, 'FRA', 1, '2022-01-01 08:00:00'::timestamp, 'EUR', 50.0),
          (1, 'TUR', 2, '2022-01-01 11:30:00'::timestamp, 'TRY', 75.0),
          (1, 'FRA', 3, '2022-01-02 12:00:00'::timestamp, 'EUR', 200.0),
          (1, 'TUR', 4, '2022-01-03 10:00:00'::timestamp, 'TRY', 100.0),
          (1, 'TUR', NULL, '2022-01-03 10:00:00'::timestamp, 'TRY', 100.0)

# when group by contains primary key expression
# we can use all the expressions in the table during selection
# (not just group by expressions + aggregation result)
query TT
EXPLAIN SELECT s.sn, s.amount, 2*s.sn
  FROM sales_global_with_pk AS s
  GROUP BY sn
  ORDER BY sn
----
logical_plan
01)Sort: s.sn ASC NULLS LAST
02)--Projection: s.sn, s.amount, Int64(2) * CAST(s.sn AS Int64)
03)----Aggregate: groupBy=[[s.sn, s.amount]], aggr=[[]]
04)------SubqueryAlias: s
05)--------TableScan: sales_global_with_pk projection=[sn, amount]
physical_plan
01)SortPreservingMergeExec: [sn@0 ASC NULLS LAST]
02)--SortExec: expr=[sn@0 ASC NULLS LAST]
03)----ProjectionExec: expr=[sn@0 as sn, amount@1 as amount, 2 * CAST(sn@0 AS Int64) as Int64(2) * s.sn]
04)------AggregateExec: mode=FinalPartitioned, gby=[sn@0 as sn, amount@1 as amount], aggr=[]
05)--------CoalesceBatchesExec: target_batch_size=4
06)----------RepartitionExec: partitioning=Hash([sn@0, amount@1], 8), input_partitions=8
07)------------AggregateExec: mode=Partial, gby=[sn@0 as sn, amount@1 as amount], aggr=[]
08)--------------MemoryExec: partitions=8, partition_sizes=[1, 0, 0, 0, 0, 0, 0, 0]

query IRI
SELECT s.sn, s.amount, 2*s.sn
  FROM sales_global_with_pk AS s
  GROUP BY sn
  ORDER BY sn
----
0 30 0
1 50 2
2 75 4
3 200 6
4 100 8

# we should be able to re-write group by expression
# using functional dependencies for complex expressions also.
# In this case, we use 2*s.amount instead of s.amount.
query IRI
SELECT s.sn, 2*s.amount, 2*s.sn
  FROM sales_global_with_pk AS s
  GROUP BY sn
  ORDER BY sn
----
0 60 0
1 100 2
2 150 4
3 400 6
4 200 8

query IRI
SELECT s.sn, s.amount, 2*s.sn
  FROM sales_global_with_pk_alternate AS s
  GROUP BY sn
  ORDER BY sn
----
0 30 0
1 50 2
2 75 4
3 200 6
4 100 8

# Join should propagate primary key successfully
query TT
EXPLAIN SELECT r.sn, SUM(l.amount), r.amount
  FROM sales_global_with_pk AS l
  JOIN sales_global_with_pk AS r
  ON l.sn >= r.sn
  GROUP BY r.sn
  ORDER BY r.sn
----
logical_plan
01)Sort: r.sn ASC NULLS LAST
02)--Projection: r.sn, SUM(l.amount), r.amount
03)----Aggregate: groupBy=[[r.sn, r.amount]], aggr=[[SUM(CAST(l.amount AS Float64))]]
04)------Projection: l.amount, r.sn, r.amount
05)--------Inner Join:  Filter: l.sn >= r.sn
06)----------SubqueryAlias: l
07)------------TableScan: sales_global_with_pk projection=[sn, amount]
08)----------SubqueryAlias: r
09)------------TableScan: sales_global_with_pk projection=[sn, amount]
physical_plan
01)ProjectionExec: expr=[sn@0 as sn, SUM(l.amount)@2 as SUM(l.amount), amount@1 as amount]
02)--SortPreservingMergeExec: [sn@0 ASC NULLS LAST]
03)----SortExec: expr=[sn@0 ASC NULLS LAST]
04)------AggregateExec: mode=FinalPartitioned, gby=[sn@0 as sn, amount@1 as amount], aggr=[SUM(l.amount)]
05)--------CoalesceBatchesExec: target_batch_size=4
06)----------RepartitionExec: partitioning=Hash([sn@0, amount@1], 8), input_partitions=8
07)------------AggregateExec: mode=Partial, gby=[sn@1 as sn, amount@2 as amount], aggr=[SUM(l.amount)]
08)--------------ProjectionExec: expr=[amount@1 as amount, sn@2 as sn, amount@3 as amount]
09)----------------NestedLoopJoinExec: join_type=Inner, filter=sn@0 >= sn@1
10)------------------CoalescePartitionsExec
11)--------------------MemoryExec: partitions=8, partition_sizes=[1, 0, 0, 0, 0, 0, 0, 0]
12)------------------MemoryExec: partitions=8, partition_sizes=[1, 0, 0, 0, 0, 0, 0, 0]

query IRR
SELECT r.sn, SUM(l.amount), r.amount
  FROM sales_global_with_pk AS l
  JOIN sales_global_with_pk AS r
  ON l.sn >= r.sn
  GROUP BY r.sn
  ORDER BY r.sn
----
0 455 30
1 425 50
2 375 75
3 300 200
4 100 100

# when primary key consists of composite columns
# to associate it with other fields, aggregate should contain all the composite columns
query IRR
SELECT r.sn, SUM(l.amount), r.amount
  FROM sales_global_with_composite_pk AS l
  JOIN sales_global_with_composite_pk AS r
  ON l.sn >= r.sn
  GROUP BY r.sn, r.ts
  ORDER BY r.sn
----
0 455 30
1 425 50
2 375 75
3 300 200
4 100 100

# when primary key consists of composite columns
# to associate it with other fields, aggregate should contain all the composite columns
# if any of the composite column is missing, we cannot use associated indices, inside select expression
# below query should fail
statement error DataFusion error: Error during planning: Projection references non-aggregate values: Expression r.amount could not be resolved from available columns: r.sn, SUM\(l.amount\)
SELECT r.sn, SUM(l.amount), r.amount
  FROM sales_global_with_composite_pk AS l
  JOIN sales_global_with_composite_pk AS r
  ON l.sn >= r.sn
  GROUP BY r.sn
  ORDER BY r.sn

# left join should propagate right side constraint,
# if right side is a primary key (unique and doesn't contain null)
query IRR
SELECT r.sn, r.amount, SUM(r.amount)
  FROM (SELECT *
    FROM sales_global_with_pk as l
    LEFT JOIN sales_global_with_pk as r
    ON l.amount >= r.amount + 10)
  GROUP BY r.sn
ORDER BY r.sn
----
0 30 120
1 50 150
2 75 150
4 100 100
NULL NULL NULL

# left join shouldn't propagate right side constraint,
# if right side is a unique key (unique and can contain null)
# Please note that, above query and this one is same except the constraint in the table.
statement error DataFusion error: Error during planning: Projection references non-aggregate values: Expression r.amount could not be resolved from available columns: r.sn, SUM\(r.amount\)
SELECT r.sn, r.amount, SUM(r.amount)
  FROM (SELECT *
    FROM sales_global_with_unique as l
    LEFT JOIN sales_global_with_unique as r
    ON l.amount >= r.amount + 10)
  GROUP BY r.sn
ORDER BY r.sn

# left semi join should propagate constraint of left side as is.
query IRR
SELECT l.sn, l.amount, SUM(l.amount)
  FROM (SELECT *
    FROM sales_global_with_unique as l
    LEFT SEMI JOIN sales_global_with_unique as r
    ON l.amount >= r.amount + 10)
  GROUP BY l.sn
ORDER BY l.sn
----
1 50 50
2 75 75
3 200 200
4 100 100
NULL 100 100

# Similarly, left anti join should propagate constraint of left side as is.
query IRR
SELECT l.sn, l.amount, SUM(l.amount)
  FROM (SELECT *
    FROM sales_global_with_unique as l
    LEFT ANTI JOIN sales_global_with_unique as r
    ON l.amount >= r.amount + 10)
  GROUP BY l.sn
ORDER BY l.sn
----
0 30 30

# Should support grouping by list column
query ?I
SELECT column1, COUNT(*) as column2 FROM (VALUES (['a', 'b'], 1), (['c', 'd', 'e'], 2), (['a', 'b'], 3)) as values0 GROUP BY column1 ORDER BY column2;
----
[c, d, e] 1
[a, b] 2


# primary key should be aware from which columns it is associated
statement error DataFusion error: Error during planning: Projection references non-aggregate values: Expression r.sn could not be resolved from available columns: l.sn, l.zip_code, l.country, l.ts, l.currency, l.amount, SUM\(l.amount\)
SELECT l.sn, r.sn, SUM(l.amount), r.amount
  FROM sales_global_with_pk AS l
  JOIN sales_global_with_pk AS r
  ON l.sn >= r.sn
  GROUP BY l.sn
  ORDER BY l.sn

# window should propagate primary key successfully
query TT
EXPLAIN SELECT *
  FROM(SELECT *, SUM(l.amount) OVER(ROWS BETWEEN 1 PRECEDING AND 1 FOLLOWING) as sum_amount
    FROM sales_global_with_pk AS l
  ) as l
  GROUP BY l.sn
  ORDER BY l.sn
----
logical_plan
01)Sort: l.sn ASC NULLS LAST
02)--Projection: l.zip_code, l.country, l.sn, l.ts, l.currency, l.amount, l.sum_amount
03)----Aggregate: groupBy=[[l.sn, l.zip_code, l.country, l.ts, l.currency, l.amount, l.sum_amount]], aggr=[[]]
04)------SubqueryAlias: l
05)--------Projection: l.zip_code, l.country, l.sn, l.ts, l.currency, l.amount, SUM(l.amount) ROWS BETWEEN 1 PRECEDING AND 1 FOLLOWING AS sum_amount
06)----------WindowAggr: windowExpr=[[SUM(CAST(l.amount AS Float64)) ROWS BETWEEN 1 PRECEDING AND 1 FOLLOWING]]
07)------------SubqueryAlias: l
08)--------------TableScan: sales_global_with_pk projection=[zip_code, country, sn, ts, currency, amount]
physical_plan
01)ProjectionExec: expr=[zip_code@1 as zip_code, country@2 as country, sn@0 as sn, ts@3 as ts, currency@4 as currency, amount@5 as amount, sum_amount@6 as sum_amount]
02)--SortPreservingMergeExec: [sn@0 ASC NULLS LAST]
03)----SortExec: expr=[sn@0 ASC NULLS LAST]
04)------AggregateExec: mode=FinalPartitioned, gby=[sn@0 as sn, zip_code@1 as zip_code, country@2 as country, ts@3 as ts, currency@4 as currency, amount@5 as amount, sum_amount@6 as sum_amount], aggr=[]
05)--------CoalesceBatchesExec: target_batch_size=4
06)----------RepartitionExec: partitioning=Hash([sn@0, zip_code@1, country@2, ts@3, currency@4, amount@5, sum_amount@6], 8), input_partitions=8
07)------------AggregateExec: mode=Partial, gby=[sn@2 as sn, zip_code@0 as zip_code, country@1 as country, ts@3 as ts, currency@4 as currency, amount@5 as amount, sum_amount@6 as sum_amount], aggr=[]
08)--------------RepartitionExec: partitioning=RoundRobinBatch(8), input_partitions=1
09)----------------ProjectionExec: expr=[zip_code@0 as zip_code, country@1 as country, sn@2 as sn, ts@3 as ts, currency@4 as currency, amount@5 as amount, SUM(l.amount) ROWS BETWEEN 1 PRECEDING AND 1 FOLLOWING@6 as sum_amount]
10)------------------BoundedWindowAggExec: wdw=[SUM(l.amount) ROWS BETWEEN 1 PRECEDING AND 1 FOLLOWING: Ok(Field { name: "SUM(l.amount) ROWS BETWEEN 1 PRECEDING AND 1 FOLLOWING", data_type: Float64, nullable: true, dict_id: 0, dict_is_ordered: false, metadata: {} }), frame: WindowFrame { units: Rows, start_bound: Preceding(UInt64(1)), end_bound: Following(UInt64(1)), is_causal: false }], mode=[Sorted]
11)--------------------CoalescePartitionsExec
12)----------------------MemoryExec: partitions=8, partition_sizes=[1, 0, 0, 0, 0, 0, 0, 0]


query ITIPTRR
SELECT *
  FROM(SELECT *, SUM(l.amount) OVER(ROWS BETWEEN 1 PRECEDING AND 1 FOLLOWING) as sum_amount
    FROM sales_global_with_pk AS l
  ) as l
  GROUP BY l.sn
  ORDER BY l.sn
----
0 GRC 0 2022-01-01T06:00:00 EUR 30 80
1 FRA 1 2022-01-01T08:00:00 EUR 50 155
1 TUR 2 2022-01-01T11:30:00 TRY 75 325
1 FRA 3 2022-01-02T12:00:00 EUR 200 375
1 TUR 4 2022-01-03T10:00:00 TRY 100 300

# join should propagate primary key correctly
query IRP
SELECT l.sn, SUM(l.amount), l.ts
FROM
  (SELECT *
  FROM sales_global_with_pk AS l
  JOIN sales_global_with_pk AS r ON l.sn >= r.sn)
GROUP BY l.sn
ORDER BY l.sn
----
0 30 2022-01-01T06:00:00
1 100 2022-01-01T08:00:00
2 225 2022-01-01T11:30:00
3 800 2022-01-02T12:00:00
4 500 2022-01-03T10:00:00

# Projection propagates primary keys correctly
# (we can use r.ts at the final projection, because it
# is associated with primary key r.sn)
query IRP
SELECT r.sn, SUM(r.amount), r.ts
FROM
  (SELECT r.ts, r.sn, r.amount
   FROM
     (SELECT *
      FROM sales_global_with_pk AS l
      JOIN sales_global_with_pk AS r ON l.sn >= r.sn))
GROUP BY r.sn
ORDER BY r.sn
----
0 150 2022-01-01T06:00:00
1 200 2022-01-01T08:00:00
2 225 2022-01-01T11:30:00
3 400 2022-01-02T12:00:00
4 100 2022-01-03T10:00:00

# after join, new window expressions shouldn't be associated with primary keys
statement error DataFusion error: Error during planning: Projection references non-aggregate values: Expression rn1 could not be resolved from available columns: r.sn, r.ts, r.amount, SUM\(r.amount\)
SELECT r.sn, SUM(r.amount), rn1
FROM
  (SELECT r.ts, r.sn, r.amount,
          ROW_NUMBER() OVER() AS rn1
   FROM
     (SELECT *
      FROM sales_global_with_pk AS l
      JOIN sales_global_with_pk AS r ON l.sn >= r.sn))
GROUP BY r.sn

# aggregate should propagate primary key successfully
query IPR
SELECT sn, ts, sum1
FROM (
  SELECT ts, sn, SUM(amount) as sum1
  FROM sales_global_with_pk
  GROUP BY sn)
GROUP BY sn
ORDER BY sn
----
0 2022-01-01T06:00:00 30
1 2022-01-01T08:00:00 50
2 2022-01-01T11:30:00 75
3 2022-01-02T12:00:00 200
4 2022-01-03T10:00:00 100

# aggregate should be able to introduce functional dependence
# (when group by contains single expression, group by expression
# becomes determinant, after aggregation; since we are sure that
# it will consist of unique values.)
# please note that ts is not primary key, still
# we can use sum1, after outer aggregation because
# after inner aggregation, ts becomes determinant
# of functional dependence.
query PR
SELECT ts, sum1
FROM (
  SELECT ts, SUM(amount) as sum1
  FROM sales_global_with_pk
  GROUP BY ts)
GROUP BY ts
ORDER BY ts
----
2022-01-01T06:00:00 30
2022-01-01T08:00:00 50
2022-01-01T11:30:00 75
2022-01-02T12:00:00 200
2022-01-03T10:00:00 100

# aggregate should update its functional dependence
# mode, if it is guaranteed that, after aggregation
# group by expressions will be unique.
query IRI
SELECT *
FROM (
  SELECT *, ROW_NUMBER() OVER(ORDER BY l.sn) AS rn1
  FROM (
    SELECT l.sn, SUM(l.amount)
    FROM (
      SELECT l.sn, l.amount, SUM(l.amount) as sum1
      FROM
        (SELECT *
        FROM sales_global_with_pk AS l
        JOIN sales_global_with_pk AS r ON l.sn >= r.sn)
      GROUP BY l.sn)
    GROUP BY l.sn)
  )
GROUP BY l.sn
ORDER BY l.sn
----
0 30 1
1 50 2
2 75 3
3 200 4
4 100 5

# create a table
statement ok
CREATE TABLE FOO (x int, y int) AS VALUES (1, 2), (2, 3), (1, 3);

# make sure that query runs in multi partitions
statement ok
set datafusion.execution.target_partitions = 8;

query I
SELECT LAST_VALUE(x)
FROM FOO;
----
1

query II
SELECT x, LAST_VALUE(x)
FROM FOO
GROUP BY x
ORDER BY x;
----
1 1
2 2

query II
SELECT y, LAST_VALUE(x)
FROM FOO
GROUP BY y
ORDER BY y;
----
2 1
3 1

# Make sure to choose a batch size smaller than, row number of the table.
# In this case we choose 2 (Row number of the table is 3).
# otherwise we won't see parallelism in tests.
statement ok
set datafusion.execution.batch_size = 2;

# plan of the query above should contain partial
# and final aggregation stages
query TT
EXPLAIN SELECT LAST_VALUE(x)
  FROM FOO;
----
logical_plan
01)Aggregate: groupBy=[[]], aggr=[[LAST_VALUE(foo.x)]]
02)--TableScan: foo projection=[x]
physical_plan
01)AggregateExec: mode=Final, gby=[], aggr=[LAST_VALUE(foo.x)]
02)--CoalescePartitionsExec
03)----AggregateExec: mode=Partial, gby=[], aggr=[LAST_VALUE(foo.x)]
04)------RepartitionExec: partitioning=RoundRobinBatch(8), input_partitions=1
05)--------MemoryExec: partitions=1, partition_sizes=[1]

query I
SELECT FIRST_VALUE(x)
FROM FOO;
----
1

# similarly plan of the above query should
# contain partial and final aggregation stages.
query TT
EXPLAIN SELECT FIRST_VALUE(x)
  FROM FOO;
----
logical_plan
01)Aggregate: groupBy=[[]], aggr=[[FIRST_VALUE(foo.x)]]
02)--TableScan: foo projection=[x]
physical_plan
01)AggregateExec: mode=Final, gby=[], aggr=[FIRST_VALUE(foo.x)]
02)--CoalescePartitionsExec
03)----AggregateExec: mode=Partial, gby=[], aggr=[FIRST_VALUE(foo.x)]
04)------RepartitionExec: partitioning=RoundRobinBatch(8), input_partitions=1
05)--------MemoryExec: partitions=1, partition_sizes=[1]

# Since both ordering requirements are satisfied, there shouldn't be
# any SortExec in the final plan.
query TT
EXPLAIN SELECT FIRST_VALUE(a ORDER BY a ASC) as first_a,
  LAST_VALUE(c ORDER BY c DESC) as last_c
FROM multiple_ordered_table
GROUP BY d;
----
logical_plan
01)Projection: FIRST_VALUE(multiple_ordered_table.a) ORDER BY [multiple_ordered_table.a ASC NULLS LAST] AS first_a, LAST_VALUE(multiple_ordered_table.c) ORDER BY [multiple_ordered_table.c DESC NULLS FIRST] AS last_c
02)--Aggregate: groupBy=[[multiple_ordered_table.d]], aggr=[[FIRST_VALUE(multiple_ordered_table.a) ORDER BY [multiple_ordered_table.a ASC NULLS LAST], LAST_VALUE(multiple_ordered_table.c) ORDER BY [multiple_ordered_table.c DESC NULLS FIRST]]]
03)----TableScan: multiple_ordered_table projection=[a, c, d]
physical_plan
01)ProjectionExec: expr=[FIRST_VALUE(multiple_ordered_table.a) ORDER BY [multiple_ordered_table.a ASC NULLS LAST]@1 as first_a, LAST_VALUE(multiple_ordered_table.c) ORDER BY [multiple_ordered_table.c DESC NULLS FIRST]@2 as last_c]
02)--AggregateExec: mode=FinalPartitioned, gby=[d@0 as d], aggr=[FIRST_VALUE(multiple_ordered_table.a) ORDER BY [multiple_ordered_table.a ASC NULLS LAST], LAST_VALUE(multiple_ordered_table.c) ORDER BY [multiple_ordered_table.c DESC NULLS FIRST]]
03)----CoalesceBatchesExec: target_batch_size=2
04)------RepartitionExec: partitioning=Hash([d@0], 8), input_partitions=8
05)--------AggregateExec: mode=Partial, gby=[d@2 as d], aggr=[FIRST_VALUE(multiple_ordered_table.a) ORDER BY [multiple_ordered_table.a ASC NULLS LAST], FIRST_VALUE(multiple_ordered_table.c) ORDER BY [multiple_ordered_table.c ASC NULLS LAST]]
06)----------RepartitionExec: partitioning=RoundRobinBatch(8), input_partitions=1
07)------------CsvExec: file_groups={1 group: [[WORKSPACE_ROOT/datafusion/core/tests/data/window_2.csv]]}, projection=[a, c, d], output_orderings=[[a@0 ASC NULLS LAST], [c@1 ASC NULLS LAST]], has_header=true

query II rowsort
SELECT FIRST_VALUE(a ORDER BY a ASC) as first_a,
  LAST_VALUE(c ORDER BY c DESC) as last_c
FROM multiple_ordered_table
GROUP BY d;
----
0 0
0 1
0 15
0 4
0 9

query III rowsort
SELECT d, FIRST_VALUE(c ORDER BY a DESC, c DESC) as first_a,
  LAST_VALUE(c ORDER BY c DESC) as last_c
FROM multiple_ordered_table
GROUP BY d;
----
0 95 0
1 90 4
2 97 1
3 99 15
4 98 9

query TT
EXPLAIN SELECT c
FROM multiple_ordered_table
ORDER BY c ASC;
----
logical_plan
01)Sort: multiple_ordered_table.c ASC NULLS LAST
02)--TableScan: multiple_ordered_table projection=[c]
physical_plan CsvExec: file_groups={1 group: [[WORKSPACE_ROOT/datafusion/core/tests/data/window_2.csv]]}, projection=[c], output_ordering=[c@0 ASC NULLS LAST], has_header=true

statement ok
set datafusion.execution.target_partitions = 1;

query TT
EXPLAIN SELECT LAST_VALUE(l.d ORDER BY l.a) AS amount_usd
FROM multiple_ordered_table AS l
INNER JOIN (
    SELECT *, ROW_NUMBER() OVER (ORDER BY r.a) as row_n FROM multiple_ordered_table AS r
)
ON l.d = r.d AND
      l.a >= r.a - 10
GROUP BY row_n
ORDER BY row_n
----
logical_plan
01)Projection: amount_usd
02)--Sort: row_n ASC NULLS LAST
03)----Projection: LAST_VALUE(l.d) ORDER BY [l.a ASC NULLS LAST] AS amount_usd, row_n
04)------Aggregate: groupBy=[[row_n]], aggr=[[LAST_VALUE(l.d) ORDER BY [l.a ASC NULLS LAST]]]
05)--------Projection: l.a, l.d, row_n
06)----------Inner Join: l.d = r.d Filter: CAST(l.a AS Int64) >= CAST(r.a AS Int64) - Int64(10)
07)------------SubqueryAlias: l
08)--------------TableScan: multiple_ordered_table projection=[a, d]
09)------------Projection: r.a, r.d, ROW_NUMBER() ORDER BY [r.a ASC NULLS LAST] RANGE BETWEEN UNBOUNDED PRECEDING AND CURRENT ROW AS row_n
10)--------------WindowAggr: windowExpr=[[ROW_NUMBER() ORDER BY [r.a ASC NULLS LAST] RANGE BETWEEN UNBOUNDED PRECEDING AND CURRENT ROW]]
11)----------------SubqueryAlias: r
12)------------------TableScan: multiple_ordered_table projection=[a, d]
physical_plan
01)ProjectionExec: expr=[LAST_VALUE(l.d) ORDER BY [l.a ASC NULLS LAST]@1 as amount_usd]
02)--AggregateExec: mode=Single, gby=[row_n@2 as row_n], aggr=[LAST_VALUE(l.d) ORDER BY [l.a ASC NULLS LAST]], ordering_mode=Sorted
03)----CoalesceBatchesExec: target_batch_size=2
04)------HashJoinExec: mode=CollectLeft, join_type=Inner, on=[(d@1, d@1)], filter=CAST(a@0 AS Int64) >= CAST(a@1 AS Int64) - 10, projection=[a@0, d@1, row_n@4]
05)--------CsvExec: file_groups={1 group: [[WORKSPACE_ROOT/datafusion/core/tests/data/window_2.csv]]}, projection=[a, d], output_ordering=[a@0 ASC NULLS LAST], has_header=true
06)--------ProjectionExec: expr=[a@0 as a, d@1 as d, ROW_NUMBER() ORDER BY [r.a ASC NULLS LAST] RANGE BETWEEN UNBOUNDED PRECEDING AND CURRENT ROW@2 as row_n]
07)----------BoundedWindowAggExec: wdw=[ROW_NUMBER() ORDER BY [r.a ASC NULLS LAST] RANGE BETWEEN UNBOUNDED PRECEDING AND CURRENT ROW: Ok(Field { name: "ROW_NUMBER() ORDER BY [r.a ASC NULLS LAST] RANGE BETWEEN UNBOUNDED PRECEDING AND CURRENT ROW", data_type: UInt64, nullable: false, dict_id: 0, dict_is_ordered: false, metadata: {} }), frame: WindowFrame { units: Range, start_bound: Preceding(Int32(NULL)), end_bound: CurrentRow, is_causal: false }], mode=[Sorted]
08)------------CsvExec: file_groups={1 group: [[WORKSPACE_ROOT/datafusion/core/tests/data/window_2.csv]]}, projection=[a, d], output_ordering=[a@0 ASC NULLS LAST], has_header=true

# reset partition number to 8.
statement ok
set datafusion.execution.target_partitions = 8;

# Create an external table with primary key
# column c
statement ok
CREATE EXTERNAL TABLE multiple_ordered_table_with_pk (
  a0 INTEGER,
  a INTEGER,
  b INTEGER,
  c INTEGER,
  d INTEGER,
  primary key(c)
)
STORED AS CSV
WITH HEADER ROW
WITH ORDER (a ASC, b ASC)
WITH ORDER (c ASC)
LOCATION '../core/tests/data/window_2.csv';

# We can use column b during selection
# even if it is not among group by expressions
# because column c is primary key.
query TT
EXPLAIN SELECT c, b, SUM(d)
FROM multiple_ordered_table_with_pk
GROUP BY c;
----
logical_plan
01)Aggregate: groupBy=[[multiple_ordered_table_with_pk.c, multiple_ordered_table_with_pk.b]], aggr=[[SUM(CAST(multiple_ordered_table_with_pk.d AS Int64))]]
02)--TableScan: multiple_ordered_table_with_pk projection=[b, c, d]
physical_plan
01)AggregateExec: mode=FinalPartitioned, gby=[c@0 as c, b@1 as b], aggr=[SUM(multiple_ordered_table_with_pk.d)], ordering_mode=PartiallySorted([0])
02)--SortExec: expr=[c@0 ASC NULLS LAST]
03)----CoalesceBatchesExec: target_batch_size=2
04)------RepartitionExec: partitioning=Hash([c@0, b@1], 8), input_partitions=8
05)--------AggregateExec: mode=Partial, gby=[c@1 as c, b@0 as b], aggr=[SUM(multiple_ordered_table_with_pk.d)], ordering_mode=PartiallySorted([0])
06)----------RepartitionExec: partitioning=RoundRobinBatch(8), input_partitions=1
07)------------CsvExec: file_groups={1 group: [[WORKSPACE_ROOT/datafusion/core/tests/data/window_2.csv]]}, projection=[b, c, d], output_ordering=[c@1 ASC NULLS LAST], has_header=true

# drop table multiple_ordered_table_with_pk
statement ok
drop table multiple_ordered_table_with_pk;

# Create an external table with primary key
# column c, in this case use alternative syntax
# for defining primary key
statement ok
CREATE EXTERNAL TABLE multiple_ordered_table_with_pk (
  a0 INTEGER,
  a INTEGER,
  b INTEGER,
  c INTEGER primary key,
  d INTEGER
)
STORED AS CSV
WITH HEADER ROW
WITH ORDER (a ASC, b ASC)
WITH ORDER (c ASC)
LOCATION '../core/tests/data/window_2.csv';

# We can use column b during selection
# even if it is not among group by expressions
# because column c is primary key.
query TT
EXPLAIN SELECT c, b, SUM(d)
FROM multiple_ordered_table_with_pk
GROUP BY c;
----
logical_plan
01)Aggregate: groupBy=[[multiple_ordered_table_with_pk.c, multiple_ordered_table_with_pk.b]], aggr=[[SUM(CAST(multiple_ordered_table_with_pk.d AS Int64))]]
02)--TableScan: multiple_ordered_table_with_pk projection=[b, c, d]
physical_plan
01)AggregateExec: mode=FinalPartitioned, gby=[c@0 as c, b@1 as b], aggr=[SUM(multiple_ordered_table_with_pk.d)], ordering_mode=PartiallySorted([0])
02)--SortExec: expr=[c@0 ASC NULLS LAST]
03)----CoalesceBatchesExec: target_batch_size=2
04)------RepartitionExec: partitioning=Hash([c@0, b@1], 8), input_partitions=8
05)--------AggregateExec: mode=Partial, gby=[c@1 as c, b@0 as b], aggr=[SUM(multiple_ordered_table_with_pk.d)], ordering_mode=PartiallySorted([0])
06)----------RepartitionExec: partitioning=RoundRobinBatch(8), input_partitions=1
07)------------CsvExec: file_groups={1 group: [[WORKSPACE_ROOT/datafusion/core/tests/data/window_2.csv]]}, projection=[b, c, d], output_ordering=[c@1 ASC NULLS LAST], has_header=true

statement ok
set datafusion.execution.target_partitions = 1;

query TT
EXPLAIN SELECT c, sum1
  FROM
    (SELECT c, b, a, SUM(d) as sum1
    FROM multiple_ordered_table_with_pk
    GROUP BY c)
GROUP BY c;
----
logical_plan
01)Aggregate: groupBy=[[multiple_ordered_table_with_pk.c, sum1]], aggr=[[]]
02)--Projection: multiple_ordered_table_with_pk.c, SUM(multiple_ordered_table_with_pk.d) AS sum1
03)----Aggregate: groupBy=[[multiple_ordered_table_with_pk.c]], aggr=[[SUM(CAST(multiple_ordered_table_with_pk.d AS Int64))]]
04)------TableScan: multiple_ordered_table_with_pk projection=[c, d]
physical_plan
01)AggregateExec: mode=Single, gby=[c@0 as c, sum1@1 as sum1], aggr=[], ordering_mode=PartiallySorted([0])
02)--ProjectionExec: expr=[c@0 as c, SUM(multiple_ordered_table_with_pk.d)@1 as sum1]
03)----AggregateExec: mode=Single, gby=[c@0 as c], aggr=[SUM(multiple_ordered_table_with_pk.d)], ordering_mode=Sorted
04)------CsvExec: file_groups={1 group: [[WORKSPACE_ROOT/datafusion/core/tests/data/window_2.csv]]}, projection=[c, d], output_ordering=[c@0 ASC NULLS LAST], has_header=true

query TT
EXPLAIN SELECT c, sum1, SUM(b) OVER() as sumb
  FROM
    (SELECT c, b, a, SUM(d) as sum1
    FROM multiple_ordered_table_with_pk
    GROUP BY c);
----
logical_plan
01)Projection: multiple_ordered_table_with_pk.c, sum1, SUM(multiple_ordered_table_with_pk.b) ROWS BETWEEN UNBOUNDED PRECEDING AND UNBOUNDED FOLLOWING AS sumb
02)--WindowAggr: windowExpr=[[SUM(CAST(multiple_ordered_table_with_pk.b AS Int64)) ROWS BETWEEN UNBOUNDED PRECEDING AND UNBOUNDED FOLLOWING]]
03)----Projection: multiple_ordered_table_with_pk.c, multiple_ordered_table_with_pk.b, SUM(multiple_ordered_table_with_pk.d) AS sum1
04)------Aggregate: groupBy=[[multiple_ordered_table_with_pk.c, multiple_ordered_table_with_pk.b]], aggr=[[SUM(CAST(multiple_ordered_table_with_pk.d AS Int64))]]
05)--------TableScan: multiple_ordered_table_with_pk projection=[b, c, d]
physical_plan
01)ProjectionExec: expr=[c@0 as c, sum1@2 as sum1, SUM(multiple_ordered_table_with_pk.b) ROWS BETWEEN UNBOUNDED PRECEDING AND UNBOUNDED FOLLOWING@3 as sumb]
02)--WindowAggExec: wdw=[SUM(multiple_ordered_table_with_pk.b) ROWS BETWEEN UNBOUNDED PRECEDING AND UNBOUNDED FOLLOWING: Ok(Field { name: "SUM(multiple_ordered_table_with_pk.b) ROWS BETWEEN UNBOUNDED PRECEDING AND UNBOUNDED FOLLOWING", data_type: Int64, nullable: true, dict_id: 0, dict_is_ordered: false, metadata: {} }), frame: WindowFrame { units: Rows, start_bound: Preceding(UInt64(NULL)), end_bound: Following(UInt64(NULL)), is_causal: false }]
03)----ProjectionExec: expr=[c@0 as c, b@1 as b, SUM(multiple_ordered_table_with_pk.d)@2 as sum1]
04)------AggregateExec: mode=Single, gby=[c@1 as c, b@0 as b], aggr=[SUM(multiple_ordered_table_with_pk.d)], ordering_mode=PartiallySorted([0])
05)--------CsvExec: file_groups={1 group: [[WORKSPACE_ROOT/datafusion/core/tests/data/window_2.csv]]}, projection=[b, c, d], output_ordering=[c@1 ASC NULLS LAST], has_header=true

query TT
EXPLAIN SELECT lhs.c, rhs.c, lhs.sum1, rhs.sum1
  FROM
    (SELECT c, b, a, SUM(d) as sum1
    FROM multiple_ordered_table_with_pk
    GROUP BY c) as lhs
  JOIN
    (SELECT c, b, a, SUM(d) as sum1
    FROM multiple_ordered_table_with_pk
    GROUP BY c) as rhs
  ON lhs.b=rhs.b;
----
logical_plan
01)Projection: lhs.c, rhs.c, lhs.sum1, rhs.sum1
02)--Inner Join: lhs.b = rhs.b
03)----SubqueryAlias: lhs
04)------Projection: multiple_ordered_table_with_pk.c, multiple_ordered_table_with_pk.b, SUM(multiple_ordered_table_with_pk.d) AS sum1
05)--------Aggregate: groupBy=[[multiple_ordered_table_with_pk.c, multiple_ordered_table_with_pk.b]], aggr=[[SUM(CAST(multiple_ordered_table_with_pk.d AS Int64))]]
06)----------TableScan: multiple_ordered_table_with_pk projection=[b, c, d]
07)----SubqueryAlias: rhs
08)------Projection: multiple_ordered_table_with_pk.c, multiple_ordered_table_with_pk.b, SUM(multiple_ordered_table_with_pk.d) AS sum1
09)--------Aggregate: groupBy=[[multiple_ordered_table_with_pk.c, multiple_ordered_table_with_pk.b]], aggr=[[SUM(CAST(multiple_ordered_table_with_pk.d AS Int64))]]
10)----------TableScan: multiple_ordered_table_with_pk projection=[b, c, d]
physical_plan
01)CoalesceBatchesExec: target_batch_size=2
02)--ProjectionExec: expr=[c@0 as c, c@2 as c, sum1@1 as sum1, sum1@3 as sum1]
03)----HashJoinExec: mode=CollectLeft, join_type=Inner, on=[(b@1, b@1)], projection=[c@0, sum1@2, c@3, sum1@5]
04)------ProjectionExec: expr=[c@0 as c, b@1 as b, SUM(multiple_ordered_table_with_pk.d)@2 as sum1]
05)--------AggregateExec: mode=Single, gby=[c@1 as c, b@0 as b], aggr=[SUM(multiple_ordered_table_with_pk.d)], ordering_mode=PartiallySorted([0])
06)----------CsvExec: file_groups={1 group: [[WORKSPACE_ROOT/datafusion/core/tests/data/window_2.csv]]}, projection=[b, c, d], output_ordering=[c@1 ASC NULLS LAST], has_header=true
07)------ProjectionExec: expr=[c@0 as c, b@1 as b, SUM(multiple_ordered_table_with_pk.d)@2 as sum1]
08)--------AggregateExec: mode=Single, gby=[c@1 as c, b@0 as b], aggr=[SUM(multiple_ordered_table_with_pk.d)], ordering_mode=PartiallySorted([0])
09)----------CsvExec: file_groups={1 group: [[WORKSPACE_ROOT/datafusion/core/tests/data/window_2.csv]]}, projection=[b, c, d], output_ordering=[c@1 ASC NULLS LAST], has_header=true

query TT
EXPLAIN SELECT lhs.c, rhs.c, lhs.sum1, rhs.sum1
  FROM
    (SELECT c, b, a, SUM(d) as sum1
    FROM multiple_ordered_table_with_pk
    GROUP BY c) as lhs
  CROSS JOIN
    (SELECT c, b, a, SUM(d) as sum1
    FROM multiple_ordered_table_with_pk
    GROUP BY c) as rhs;
----
logical_plan
01)Projection: lhs.c, rhs.c, lhs.sum1, rhs.sum1
02)--CrossJoin:
03)----SubqueryAlias: lhs
04)------Projection: multiple_ordered_table_with_pk.c, SUM(multiple_ordered_table_with_pk.d) AS sum1
05)--------Aggregate: groupBy=[[multiple_ordered_table_with_pk.c]], aggr=[[SUM(CAST(multiple_ordered_table_with_pk.d AS Int64))]]
06)----------TableScan: multiple_ordered_table_with_pk projection=[c, d]
07)----SubqueryAlias: rhs
08)------Projection: multiple_ordered_table_with_pk.c, SUM(multiple_ordered_table_with_pk.d) AS sum1
09)--------Aggregate: groupBy=[[multiple_ordered_table_with_pk.c]], aggr=[[SUM(CAST(multiple_ordered_table_with_pk.d AS Int64))]]
10)----------TableScan: multiple_ordered_table_with_pk projection=[c, d]
physical_plan
01)ProjectionExec: expr=[c@0 as c, c@2 as c, sum1@1 as sum1, sum1@3 as sum1]
02)--CrossJoinExec
03)----ProjectionExec: expr=[c@0 as c, SUM(multiple_ordered_table_with_pk.d)@1 as sum1]
04)------AggregateExec: mode=Single, gby=[c@0 as c], aggr=[SUM(multiple_ordered_table_with_pk.d)], ordering_mode=Sorted
05)--------CsvExec: file_groups={1 group: [[WORKSPACE_ROOT/datafusion/core/tests/data/window_2.csv]]}, projection=[c, d], output_ordering=[c@0 ASC NULLS LAST], has_header=true
06)----ProjectionExec: expr=[c@0 as c, SUM(multiple_ordered_table_with_pk.d)@1 as sum1]
07)------AggregateExec: mode=Single, gby=[c@0 as c], aggr=[SUM(multiple_ordered_table_with_pk.d)], ordering_mode=Sorted
08)--------CsvExec: file_groups={1 group: [[WORKSPACE_ROOT/datafusion/core/tests/data/window_2.csv]]}, projection=[c, d], output_ordering=[c@0 ASC NULLS LAST], has_header=true

# we do not generate physical plan for Repartition yet (e.g Distribute By queries).
query TT
EXPLAIN SELECT a, b, sum1
FROM (SELECT c, b, a, SUM(d) as sum1
   FROM multiple_ordered_table_with_pk
   GROUP BY c)
DISTRIBUTE BY a
----
logical_plan
01)Repartition: DistributeBy(a)
02)--Projection: multiple_ordered_table_with_pk.a, multiple_ordered_table_with_pk.b, SUM(multiple_ordered_table_with_pk.d) AS sum1
03)----Aggregate: groupBy=[[multiple_ordered_table_with_pk.c, multiple_ordered_table_with_pk.a, multiple_ordered_table_with_pk.b]], aggr=[[SUM(CAST(multiple_ordered_table_with_pk.d AS Int64))]]
04)------TableScan: multiple_ordered_table_with_pk projection=[a, b, c, d]

# union with aggregate
query TT
EXPLAIN SELECT c, a, SUM(d) as sum1
 FROM multiple_ordered_table_with_pk
 GROUP BY c
UNION ALL
 SELECT c, a, SUM(d) as sum1
 FROM multiple_ordered_table_with_pk
 GROUP BY c
----
logical_plan
01)Union
02)--Projection: multiple_ordered_table_with_pk.c, multiple_ordered_table_with_pk.a, SUM(multiple_ordered_table_with_pk.d) AS sum1
03)----Aggregate: groupBy=[[multiple_ordered_table_with_pk.c, multiple_ordered_table_with_pk.a]], aggr=[[SUM(CAST(multiple_ordered_table_with_pk.d AS Int64))]]
04)------TableScan: multiple_ordered_table_with_pk projection=[a, c, d]
05)--Projection: multiple_ordered_table_with_pk.c, multiple_ordered_table_with_pk.a, SUM(multiple_ordered_table_with_pk.d) AS sum1
06)----Aggregate: groupBy=[[multiple_ordered_table_with_pk.c, multiple_ordered_table_with_pk.a]], aggr=[[SUM(CAST(multiple_ordered_table_with_pk.d AS Int64))]]
07)------TableScan: multiple_ordered_table_with_pk projection=[a, c, d]
physical_plan
01)UnionExec
02)--ProjectionExec: expr=[c@0 as c, a@1 as a, SUM(multiple_ordered_table_with_pk.d)@2 as sum1]
03)----AggregateExec: mode=Single, gby=[c@1 as c, a@0 as a], aggr=[SUM(multiple_ordered_table_with_pk.d)], ordering_mode=Sorted
04)------CsvExec: file_groups={1 group: [[WORKSPACE_ROOT/datafusion/core/tests/data/window_2.csv]]}, projection=[a, c, d], output_orderings=[[a@0 ASC NULLS LAST], [c@1 ASC NULLS LAST]], has_header=true
05)--ProjectionExec: expr=[c@0 as c, a@1 as a, SUM(multiple_ordered_table_with_pk.d)@2 as sum1]
06)----AggregateExec: mode=Single, gby=[c@1 as c, a@0 as a], aggr=[SUM(multiple_ordered_table_with_pk.d)], ordering_mode=Sorted
07)------CsvExec: file_groups={1 group: [[WORKSPACE_ROOT/datafusion/core/tests/data/window_2.csv]]}, projection=[a, c, d], output_orderings=[[a@0 ASC NULLS LAST], [c@1 ASC NULLS LAST]], has_header=true

# table scan should be simplified.
query TT
EXPLAIN SELECT c, a, SUM(d) as sum1
 FROM multiple_ordered_table_with_pk
 GROUP BY c
----
logical_plan
01)Projection: multiple_ordered_table_with_pk.c, multiple_ordered_table_with_pk.a, SUM(multiple_ordered_table_with_pk.d) AS sum1
02)--Aggregate: groupBy=[[multiple_ordered_table_with_pk.c, multiple_ordered_table_with_pk.a]], aggr=[[SUM(CAST(multiple_ordered_table_with_pk.d AS Int64))]]
03)----TableScan: multiple_ordered_table_with_pk projection=[a, c, d]
physical_plan
01)ProjectionExec: expr=[c@0 as c, a@1 as a, SUM(multiple_ordered_table_with_pk.d)@2 as sum1]
02)--AggregateExec: mode=Single, gby=[c@1 as c, a@0 as a], aggr=[SUM(multiple_ordered_table_with_pk.d)], ordering_mode=Sorted
03)----CsvExec: file_groups={1 group: [[WORKSPACE_ROOT/datafusion/core/tests/data/window_2.csv]]}, projection=[a, c, d], output_orderings=[[a@0 ASC NULLS LAST], [c@1 ASC NULLS LAST]], has_header=true

# limit should be simplified
query TT
EXPLAIN SELECT *
 FROM (SELECT c, a, SUM(d) as sum1
   FROM multiple_ordered_table_with_pk
   GROUP BY c
   LIMIT 5)
----
logical_plan
01)Projection: multiple_ordered_table_with_pk.c, multiple_ordered_table_with_pk.a, SUM(multiple_ordered_table_with_pk.d) AS sum1
02)--Limit: skip=0, fetch=5
03)----Aggregate: groupBy=[[multiple_ordered_table_with_pk.c, multiple_ordered_table_with_pk.a]], aggr=[[SUM(CAST(multiple_ordered_table_with_pk.d AS Int64))]]
04)------TableScan: multiple_ordered_table_with_pk projection=[a, c, d]
physical_plan
01)ProjectionExec: expr=[c@0 as c, a@1 as a, SUM(multiple_ordered_table_with_pk.d)@2 as sum1]
02)--GlobalLimitExec: skip=0, fetch=5
03)----AggregateExec: mode=Single, gby=[c@1 as c, a@0 as a], aggr=[SUM(multiple_ordered_table_with_pk.d)], ordering_mode=Sorted
04)------CsvExec: file_groups={1 group: [[WORKSPACE_ROOT/datafusion/core/tests/data/window_2.csv]]}, projection=[a, c, d], output_orderings=[[a@0 ASC NULLS LAST], [c@1 ASC NULLS LAST]], has_header=true

statement ok
set datafusion.execution.target_partitions = 8;

# Tests for single distinct to group by optimization rule
statement ok
CREATE TABLE t(x int) AS VALUES (1), (2), (1);

statement ok
create table t1(x bigint,y int) as values (9223372036854775807,2), (9223372036854775806,2);

query II
SELECT SUM(DISTINCT x), MAX(DISTINCT x) from t GROUP BY x ORDER BY x;
----
1 1
2 2

query II
SELECT MAX(DISTINCT x), SUM(DISTINCT x) from t GROUP BY x ORDER BY x;
----
1 1
2 2

query TT
EXPLAIN SELECT SUM(DISTINCT CAST(x AS DOUBLE)), MAX(DISTINCT x) FROM t1 GROUP BY y;
----
logical_plan
01)Projection: SUM(DISTINCT t1.x), MAX(DISTINCT t1.x)
02)--Aggregate: groupBy=[[t1.y]], aggr=[[SUM(DISTINCT CAST(t1.x AS Float64)), MAX(DISTINCT t1.x)]]
03)----TableScan: t1 projection=[x, y]
physical_plan
01)ProjectionExec: expr=[SUM(DISTINCT t1.x)@1 as SUM(DISTINCT t1.x), MAX(DISTINCT t1.x)@2 as MAX(DISTINCT t1.x)]
02)--AggregateExec: mode=FinalPartitioned, gby=[y@0 as y], aggr=[SUM(DISTINCT t1.x), MAX(DISTINCT t1.x)]
03)----CoalesceBatchesExec: target_batch_size=2
04)------RepartitionExec: partitioning=Hash([y@0], 8), input_partitions=8
05)--------RepartitionExec: partitioning=RoundRobinBatch(8), input_partitions=1
06)----------AggregateExec: mode=Partial, gby=[y@1 as y], aggr=[SUM(DISTINCT t1.x), MAX(DISTINCT t1.x)]
07)------------MemoryExec: partitions=1, partition_sizes=[1]

query TT
EXPLAIN SELECT SUM(DISTINCT CAST(x AS DOUBLE)), MAX(DISTINCT CAST(x AS DOUBLE)) FROM t1 GROUP BY y;
----
logical_plan
01)Projection: SUM(alias1) AS SUM(DISTINCT t1.x), MAX(alias1) AS MAX(DISTINCT t1.x)
02)--Aggregate: groupBy=[[t1.y]], aggr=[[SUM(alias1), MAX(alias1)]]
03)----Aggregate: groupBy=[[t1.y, CAST(t1.x AS Float64)t1.x AS t1.x AS alias1]], aggr=[[]]
04)------Projection: CAST(t1.x AS Float64) AS CAST(t1.x AS Float64)t1.x, t1.y
05)--------TableScan: t1 projection=[x, y]
physical_plan
01)ProjectionExec: expr=[SUM(alias1)@1 as SUM(DISTINCT t1.x), MAX(alias1)@2 as MAX(DISTINCT t1.x)]
02)--AggregateExec: mode=FinalPartitioned, gby=[y@0 as y], aggr=[SUM(alias1), MAX(alias1)]
03)----CoalesceBatchesExec: target_batch_size=2
04)------RepartitionExec: partitioning=Hash([y@0], 8), input_partitions=8
05)--------AggregateExec: mode=Partial, gby=[y@0 as y], aggr=[SUM(alias1), MAX(alias1)]
06)----------AggregateExec: mode=FinalPartitioned, gby=[y@0 as y, alias1@1 as alias1], aggr=[]
07)------------CoalesceBatchesExec: target_batch_size=2
08)--------------RepartitionExec: partitioning=Hash([y@0, alias1@1], 8), input_partitions=8
09)----------------RepartitionExec: partitioning=RoundRobinBatch(8), input_partitions=1
10)------------------AggregateExec: mode=Partial, gby=[y@1 as y, CAST(t1.x AS Float64)t1.x@0 as alias1], aggr=[]
11)--------------------ProjectionExec: expr=[CAST(x@0 AS Float64) as CAST(t1.x AS Float64)t1.x, y@1 as y]
12)----------------------MemoryExec: partitions=1, partition_sizes=[1]

# create an unbounded table that contains ordered timestamp.
statement ok
CREATE UNBOUNDED EXTERNAL TABLE unbounded_csv_with_timestamps (
  name VARCHAR,
  ts TIMESTAMP
)
STORED AS CSV
WITH ORDER (ts DESC)
LOCATION '../core/tests/data/timestamps.csv'

# below query should work in streaming mode.
query TT
EXPLAIN SELECT date_bin('15 minutes', ts) as time_chunks
  FROM unbounded_csv_with_timestamps
  GROUP BY date_bin('15 minutes', ts)
  ORDER BY time_chunks DESC
  LIMIT 5;
----
logical_plan
01)Limit: skip=0, fetch=5
02)--Sort: time_chunks DESC NULLS FIRST, fetch=5
03)----Projection: date_bin(Utf8("15 minutes"),unbounded_csv_with_timestamps.ts) AS time_chunks
04)------Aggregate: groupBy=[[date_bin(IntervalMonthDayNano("900000000000"), unbounded_csv_with_timestamps.ts) AS date_bin(Utf8("15 minutes"),unbounded_csv_with_timestamps.ts)]], aggr=[[]]
05)--------TableScan: unbounded_csv_with_timestamps projection=[ts]
physical_plan
01)GlobalLimitExec: skip=0, fetch=5
02)--SortPreservingMergeExec: [time_chunks@0 DESC], fetch=5
03)----ProjectionExec: expr=[date_bin(Utf8("15 minutes"),unbounded_csv_with_timestamps.ts)@0 as time_chunks]
04)------AggregateExec: mode=FinalPartitioned, gby=[date_bin(Utf8("15 minutes"),unbounded_csv_with_timestamps.ts)@0 as date_bin(Utf8("15 minutes"),unbounded_csv_with_timestamps.ts)], aggr=[], ordering_mode=Sorted
05)--------CoalesceBatchesExec: target_batch_size=2
06)----------RepartitionExec: partitioning=Hash([date_bin(Utf8("15 minutes"),unbounded_csv_with_timestamps.ts)@0], 8), input_partitions=8, preserve_order=true, sort_exprs=date_bin(Utf8("15 minutes"),unbounded_csv_with_timestamps.ts)@0 DESC
07)------------AggregateExec: mode=Partial, gby=[date_bin(900000000000, ts@0) as date_bin(Utf8("15 minutes"),unbounded_csv_with_timestamps.ts)], aggr=[], ordering_mode=Sorted
08)--------------RepartitionExec: partitioning=RoundRobinBatch(8), input_partitions=1
09)----------------StreamingTableExec: partition_sizes=1, projection=[ts], infinite_source=true, output_ordering=[ts@0 DESC]

query P
SELECT date_bin('15 minutes', ts) as time_chunks
  FROM unbounded_csv_with_timestamps
  GROUP BY date_bin('15 minutes', ts)
  ORDER BY time_chunks DESC
  LIMIT 5;
----
2018-12-13T12:00:00
2018-11-13T17:00:00

# Since extract is not a monotonic function, below query should not run.
# when source is unbounded.
query error
SELECT extract(month from ts) as months
  FROM unbounded_csv_with_timestamps
  GROUP BY extract(month from ts)
  ORDER BY months DESC
  LIMIT 5;

# Create a table where timestamp is ordered
statement ok
CREATE EXTERNAL TABLE csv_with_timestamps (
  name VARCHAR,
  ts TIMESTAMP
)
STORED AS CSV
WITH ORDER (ts DESC)
LOCATION '../core/tests/data/timestamps.csv';

# below query should run since it operates on a bounded source and have a sort
# at the top of its plan.
query TT
EXPLAIN SELECT extract(month from ts) as months
  FROM csv_with_timestamps
  GROUP BY extract(month from ts)
  ORDER BY months DESC
  LIMIT 5;
----
logical_plan
01)Limit: skip=0, fetch=5
02)--Sort: months DESC NULLS FIRST, fetch=5
03)----Projection: date_part(Utf8("MONTH"),csv_with_timestamps.ts) AS months
04)------Aggregate: groupBy=[[date_part(Utf8("MONTH"), csv_with_timestamps.ts)]], aggr=[[]]
05)--------TableScan: csv_with_timestamps projection=[ts]
physical_plan
01)GlobalLimitExec: skip=0, fetch=5
02)--SortPreservingMergeExec: [months@0 DESC], fetch=5
03)----SortExec: TopK(fetch=5), expr=[months@0 DESC]
04)------ProjectionExec: expr=[date_part(Utf8("MONTH"),csv_with_timestamps.ts)@0 as months]
05)--------AggregateExec: mode=FinalPartitioned, gby=[date_part(Utf8("MONTH"),csv_with_timestamps.ts)@0 as date_part(Utf8("MONTH"),csv_with_timestamps.ts)], aggr=[]
06)----------CoalesceBatchesExec: target_batch_size=2
07)------------RepartitionExec: partitioning=Hash([date_part(Utf8("MONTH"),csv_with_timestamps.ts)@0], 8), input_partitions=8
08)--------------AggregateExec: mode=Partial, gby=[date_part(MONTH, ts@0) as date_part(Utf8("MONTH"),csv_with_timestamps.ts)], aggr=[]
09)----------------RepartitionExec: partitioning=RoundRobinBatch(8), input_partitions=1
10)------------------CsvExec: file_groups={1 group: [[WORKSPACE_ROOT/datafusion/core/tests/data/timestamps.csv]]}, projection=[ts], output_ordering=[ts@0 DESC], has_header=false

query R
SELECT extract(month from ts) as months
  FROM csv_with_timestamps
  GROUP BY extract(month from ts)
  ORDER BY months DESC
  LIMIT 5;
----
12
11

# create an unbounded table that contains name, timestamp.
# where table is ordered by name DESC, ts DESC
statement ok
CREATE UNBOUNDED EXTERNAL TABLE unbounded_csv_with_timestamps2 (
  name VARCHAR,
  ts TIMESTAMP
)
STORED AS CSV
WITH ORDER (name DESC, ts DESC)
LOCATION '../core/tests/data/timestamps.csv'

# result shouldn't have SortExec(sort_exprs=[name DESC, time_chunks DESC]) in the result.
# datafusion should deduce that given ordering: [name DESC, ts DESC] is satisfied
# ordering: [name DESC, date_bin('15 minutes', ts) DESC] is also valid.
query TT
EXPLAIN SELECT name, date_bin('15 minutes', ts) as time_chunks
  FROM unbounded_csv_with_timestamps2
  ORDER BY name DESC, time_chunks DESC
  LIMIT 5;
----
logical_plan
01)Limit: skip=0, fetch=5
02)--Sort: unbounded_csv_with_timestamps2.name DESC NULLS FIRST, time_chunks DESC NULLS FIRST, fetch=5
03)----Projection: unbounded_csv_with_timestamps2.name, date_bin(IntervalMonthDayNano("900000000000"), unbounded_csv_with_timestamps2.ts) AS time_chunks
04)------TableScan: unbounded_csv_with_timestamps2 projection=[name, ts]
physical_plan
01)GlobalLimitExec: skip=0, fetch=5
02)--SortPreservingMergeExec: [name@0 DESC,time_chunks@1 DESC], fetch=5
03)----ProjectionExec: expr=[name@0 as name, date_bin(900000000000, ts@1) as time_chunks]
04)------RepartitionExec: partitioning=RoundRobinBatch(8), input_partitions=1
05)--------StreamingTableExec: partition_sizes=1, projection=[name, ts], infinite_source=true, output_ordering=[name@0 DESC, ts@1 DESC]

statement ok
drop table t1

# Reproducer for https://github.com/apache/datafusion/issues/8175

statement ok
create table t1(state string, city string, min_temp float, area int, time timestamp) as values
    ('MA', 'Boston', 70.4, 1, 50),
    ('MA', 'Bedford', 71.59, 2, 150);

query RI
select date_part('year', time) as bla, count(distinct state) as count from t1 group by bla;
----
1970 1

query PI
select date_bin(interval '1 year', time) as bla, count(distinct state) as count from t1 group by bla;
----
1970-01-01T00:00:00 1

statement ok
drop table t1

statement ok
CREATE EXTERNAL TABLE aggregate_test_100 (
  c1  VARCHAR NOT NULL,
  c2  TINYINT NOT NULL,
  c3  SMALLINT NOT NULL,
  c4  SMALLINT,
  c5  INT,
  c6  BIGINT NOT NULL,
  c7  SMALLINT NOT NULL,
  c8  INT NOT NULL,
  c9  INT UNSIGNED NOT NULL,
  c10 BIGINT UNSIGNED NOT NULL,
  c11 FLOAT NOT NULL,
  c12 DOUBLE NOT NULL,
  c13 VARCHAR NOT NULL
)
STORED AS CSV
WITH HEADER ROW
LOCATION '../../testing/data/csv/aggregate_test_100.csv'

query TIIII
SELECT c1, count(distinct c2), min(distinct c2), min(c3), max(c4) FROM aggregate_test_100 GROUP BY c1 ORDER BY c1;
----
a 5 1 -101 32064
b 5 1 -117 25286
c 5 1 -117 29106
d 5 1 -99 31106
e 5 1 -95 32514

query TT
EXPLAIN SELECT c1, count(distinct c2), min(distinct c2), sum(c3), max(c4) FROM aggregate_test_100 GROUP BY c1 ORDER BY c1;
----
logical_plan
01)Sort: aggregate_test_100.c1 ASC NULLS LAST
02)--Projection: aggregate_test_100.c1, COUNT(alias1) AS COUNT(DISTINCT aggregate_test_100.c2), MIN(alias1) AS MIN(DISTINCT aggregate_test_100.c2), SUM(alias2) AS SUM(aggregate_test_100.c3), MAX(alias3) AS MAX(aggregate_test_100.c4)
03)----Aggregate: groupBy=[[aggregate_test_100.c1]], aggr=[[COUNT(alias1), MIN(alias1), SUM(alias2), MAX(alias3)]]
04)------Aggregate: groupBy=[[aggregate_test_100.c1, aggregate_test_100.c2 AS alias1]], aggr=[[SUM(CAST(aggregate_test_100.c3 AS Int64)) AS alias2, MAX(aggregate_test_100.c4) AS alias3]]
05)--------TableScan: aggregate_test_100 projection=[c1, c2, c3, c4]
physical_plan
01)SortPreservingMergeExec: [c1@0 ASC NULLS LAST]
02)--SortExec: expr=[c1@0 ASC NULLS LAST]
03)----ProjectionExec: expr=[c1@0 as c1, COUNT(alias1)@1 as COUNT(DISTINCT aggregate_test_100.c2), MIN(alias1)@2 as MIN(DISTINCT aggregate_test_100.c2), SUM(alias2)@3 as SUM(aggregate_test_100.c3), MAX(alias3)@4 as MAX(aggregate_test_100.c4)]
04)------AggregateExec: mode=FinalPartitioned, gby=[c1@0 as c1], aggr=[COUNT(alias1), MIN(alias1), SUM(alias2), MAX(alias3)]
05)--------CoalesceBatchesExec: target_batch_size=2
06)----------RepartitionExec: partitioning=Hash([c1@0], 8), input_partitions=8
07)------------AggregateExec: mode=Partial, gby=[c1@0 as c1], aggr=[COUNT(alias1), MIN(alias1), SUM(alias2), MAX(alias3)]
08)--------------AggregateExec: mode=FinalPartitioned, gby=[c1@0 as c1, alias1@1 as alias1], aggr=[alias2, alias3]
09)----------------CoalesceBatchesExec: target_batch_size=2
10)------------------RepartitionExec: partitioning=Hash([c1@0, alias1@1], 8), input_partitions=8
11)--------------------AggregateExec: mode=Partial, gby=[c1@0 as c1, c2@1 as alias1], aggr=[alias2, alias3]
12)----------------------RepartitionExec: partitioning=RoundRobinBatch(8), input_partitions=1
13)------------------------CsvExec: file_groups={1 group: [[WORKSPACE_ROOT/testing/data/csv/aggregate_test_100.csv]]}, projection=[c1, c2, c3, c4], has_header=true

# Use PostgreSQL dialect
statement ok
set datafusion.sql_parser.dialect = 'Postgres';

query II
SELECT c2, count(distinct c3) FILTER (WHERE c1 != 'a') FROM aggregate_test_100 GROUP BY c2 ORDER BY c2;
----
1 17
2 17
3 13
4 19
5 11

query III
SELECT c2, count(distinct c3) FILTER (WHERE c1 != 'a'), count(c5) FILTER (WHERE c1 != 'b') FROM aggregate_test_100 GROUP BY c2 ORDER BY c2;
----
1 17 19
2 17 18
3 13 17
4 19 18
5 11 9

# Restore the default dialect
statement ok
set datafusion.sql_parser.dialect = 'Generic';

statement ok
drop table aggregate_test_100;


# Create an unbounded external table with primary key
# column c
statement ok
CREATE EXTERNAL TABLE unbounded_multiple_ordered_table_with_pk (
  a0 INTEGER,
  a INTEGER,
  b INTEGER,
  c INTEGER primary key,
  d INTEGER
)
STORED AS CSV
WITH HEADER ROW
WITH ORDER (a ASC, b ASC)
WITH ORDER (c ASC)
LOCATION '../core/tests/data/window_2.csv';

# Query below can be executed, since c is primary key.
query III rowsort
SELECT c, a, SUM(d)
FROM unbounded_multiple_ordered_table_with_pk
GROUP BY c
ORDER BY c
LIMIT 5
----
0 0 0
1 0 2
2 0 0
3 0 0
4 0 1


query ITIPTR rowsort
SELECT r.*
FROM sales_global_with_pk as l, sales_global_with_pk as r
LIMIT 5
----
0 GRC 0 2022-01-01T06:00:00 EUR 30
1 FRA 1 2022-01-01T08:00:00 EUR 50
1 FRA 3 2022-01-02T12:00:00 EUR 200
1 TUR 2 2022-01-01T11:30:00 TRY 75
1 TUR 4 2022-01-03T10:00:00 TRY 100

# Create a table with timestamp data
statement ok
CREATE TABLE src_table (
	t1 TIMESTAMP,
	c2 INT,
) AS VALUES
('2020-12-10T00:00:00.00Z', 0),
('2020-12-11T00:00:00.00Z', 1),
('2020-12-12T00:00:00.00Z', 2),
('2020-12-13T00:00:00.00Z', 3),
('2020-12-14T00:00:00.00Z', 4),
('2020-12-15T00:00:00.00Z', 5),
('2020-12-16T00:00:00.00Z', 6),
('2020-12-17T00:00:00.00Z', 7),
('2020-12-18T00:00:00.00Z', 8),
('2020-12-19T00:00:00.00Z', 9);

# Use src_table to create a partitioned file
query PI
COPY (SELECT * FROM src_table)
TO 'test_files/scratch/group_by/timestamp_table/0.csv'
STORED AS CSV;
----
10

query PI
COPY (SELECT * FROM src_table)
TO 'test_files/scratch/group_by/timestamp_table/1.csv'
STORED AS CSV;
----
10

query PI
COPY (SELECT * FROM src_table)
TO 'test_files/scratch/group_by/timestamp_table/2.csv'
STORED AS CSV;
----
10

query PI
COPY (SELECT * FROM src_table)
TO 'test_files/scratch/group_by/timestamp_table/3.csv'
STORED AS CSV;
----
10

# Create a table from the generated CSV files:
statement ok
CREATE EXTERNAL TABLE timestamp_table (
	t1 TIMESTAMP,
	c2 INT,
)
STORED AS CSV
WITH HEADER ROW
LOCATION 'test_files/scratch/group_by/timestamp_table';

# Group By using date_trunc
query PI rowsort
SELECT date_trunc('week', t1) as week, sum(c2)
FROM timestamp_table
GROUP BY date_trunc('week', t1)
----
2020-12-07T00:00:00 24
2020-12-14T00:00:00 156

# GROUP BY using LIMIT
query IP
SELECT c2, MAX(t1)
FROM timestamp_table
GROUP BY c2
ORDER BY MAX(t1) DESC
LIMIT 4;
----
9 2020-12-19T00:00:00
8 2020-12-18T00:00:00
7 2020-12-17T00:00:00
6 2020-12-16T00:00:00

# Explain the GROUP BY with LIMIT to ensure the plan contains `lim=[4]`
query TT
EXPLAIN
SELECT c2, MAX(t1)
FROM timestamp_table
GROUP BY c2
ORDER BY MAX(t1) DESC
LIMIT 4;
----
logical_plan
01)Limit: skip=0, fetch=4
02)--Sort: MAX(timestamp_table.t1) DESC NULLS FIRST, fetch=4
03)----Aggregate: groupBy=[[timestamp_table.c2]], aggr=[[MAX(timestamp_table.t1)]]
04)------TableScan: timestamp_table projection=[t1, c2]
physical_plan
01)GlobalLimitExec: skip=0, fetch=4
02)--SortPreservingMergeExec: [MAX(timestamp_table.t1)@1 DESC], fetch=4
03)----SortExec: TopK(fetch=4), expr=[MAX(timestamp_table.t1)@1 DESC]
04)------AggregateExec: mode=FinalPartitioned, gby=[c2@0 as c2], aggr=[MAX(timestamp_table.t1)], lim=[4]
05)--------CoalesceBatchesExec: target_batch_size=2
06)----------RepartitionExec: partitioning=Hash([c2@0], 8), input_partitions=8
07)------------AggregateExec: mode=Partial, gby=[c2@1 as c2], aggr=[MAX(timestamp_table.t1)], lim=[4]
08)--------------RepartitionExec: partitioning=RoundRobinBatch(8), input_partitions=4
09)----------------CsvExec: file_groups={4 groups: [[WORKSPACE_ROOT/datafusion/sqllogictest/test_files/scratch/group_by/timestamp_table/0.csv], [WORKSPACE_ROOT/datafusion/sqllogictest/test_files/scratch/group_by/timestamp_table/1.csv], [WORKSPACE_ROOT/datafusion/sqllogictest/test_files/scratch/group_by/timestamp_table/2.csv], [WORKSPACE_ROOT/datafusion/sqllogictest/test_files/scratch/group_by/timestamp_table/3.csv]]}, projection=[t1, c2], has_header=true

# Clean up
statement ok
DROP TABLE src_table;

statement ok
DROP TABLE timestamp_table;

### BEGIN Group By with Dictionary Variants ###
#
# The following tests use GROUP BY on tables with dictionary columns.
# The same test is repeated using dictionaries with the key types:
#
# - Int8
# - Int16
# - Int32
# - Int64
# - UInt8
# - UInt16
# - UInt32
# - UInt64

# Table with an int column and Dict<Int8> column:
statement ok
CREATE TABLE int8_dict AS VALUES 
(1, arrow_cast('A', 'Dictionary(Int8, Utf8)')),
(2, arrow_cast('B', 'Dictionary(Int8, Utf8)')),
(2, arrow_cast('A', 'Dictionary(Int8, Utf8)')),
(4, arrow_cast('A', 'Dictionary(Int8, Utf8)')),
(1, arrow_cast('C', 'Dictionary(Int8, Utf8)')),
(1, arrow_cast('A', 'Dictionary(Int8, Utf8)'));

# Group by the non-dict column
query ?I rowsort
SELECT column2, count(column1) FROM int8_dict GROUP BY column2;
----
A 4
B 1
C 1

# Group by the value column with dict as aggregate
query II rowsort
SELECT column1, count(column2) FROM int8_dict GROUP BY column1;
----
1 3
2 2
4 1

# Group by with dict as aggregate using distinct
query II rowsort
SELECT column1, count(distinct column2) FROM int8_dict GROUP BY column1;
----
1 2
2 2
4 1

# Clean up
statement ok
DROP TABLE int8_dict;

# Table with an int column and Dict<Int16> column:
statement ok
CREATE TABLE int16_dict AS VALUES 
(1, arrow_cast('A', 'Dictionary(Int16, Utf8)')),
(2, arrow_cast('B', 'Dictionary(Int16, Utf8)')),
(2, arrow_cast('A', 'Dictionary(Int16, Utf8)')),
(4, arrow_cast('A', 'Dictionary(Int16, Utf8)')),
(1, arrow_cast('C', 'Dictionary(Int16, Utf8)')),
(1, arrow_cast('A', 'Dictionary(Int16, Utf8)'));

# Group by the non-dict column
query ?I rowsort
SELECT column2, count(column1) FROM int16_dict GROUP BY column2;
----
A 4
B 1
C 1

# Group by the value column with dict as aggregate
query II rowsort
SELECT column1, count(column2) FROM int16_dict GROUP BY column1;
----
1 3
2 2
4 1

# Group by with dict as aggregate using distinct
query II rowsort
SELECT column1, count(distinct column2) FROM int16_dict GROUP BY column1;
----
1 2
2 2
4 1

# Clean up
statement ok
DROP TABLE int16_dict;

# Table with an int column and Dict<Int32> column:
statement ok
CREATE TABLE int32_dict AS VALUES 
(1, arrow_cast('A', 'Dictionary(Int32, Utf8)')),
(2, arrow_cast('B', 'Dictionary(Int32, Utf8)')),
(2, arrow_cast('A', 'Dictionary(Int32, Utf8)')),
(4, arrow_cast('A', 'Dictionary(Int32, Utf8)')),
(1, arrow_cast('C', 'Dictionary(Int32, Utf8)')),
(1, arrow_cast('A', 'Dictionary(Int32, Utf8)'));

# Group by the non-dict column
query ?I rowsort
SELECT column2, count(column1) FROM int32_dict GROUP BY column2;
----
A 4
B 1
C 1

# Group by the value column with dict as aggregate
query II rowsort
SELECT column1, count(column2) FROM int32_dict GROUP BY column1;
----
1 3
2 2
4 1

# Group by with dict as aggregate using distinct
query II rowsort
SELECT column1, count(distinct column2) FROM int32_dict GROUP BY column1;
----
1 2
2 2
4 1

# Clean up
statement ok
DROP TABLE int32_dict;

# Table with an int column and Dict<Int64> column:
statement ok
CREATE TABLE int64_dict AS VALUES 
(1, arrow_cast('A', 'Dictionary(Int64, Utf8)')),
(2, arrow_cast('B', 'Dictionary(Int64, Utf8)')),
(2, arrow_cast('A', 'Dictionary(Int64, Utf8)')),
(4, arrow_cast('A', 'Dictionary(Int64, Utf8)')),
(1, arrow_cast('C', 'Dictionary(Int64, Utf8)')),
(1, arrow_cast('A', 'Dictionary(Int64, Utf8)'));

# Group by the non-dict column
query ?I rowsort
SELECT column2, count(column1) FROM int64_dict GROUP BY column2;
----
A 4
B 1
C 1

# Group by the value column with dict as aggregate
query II rowsort
SELECT column1, count(column2) FROM int64_dict GROUP BY column1;
----
1 3
2 2
4 1

# Group by with dict as aggregate using distinct
query II rowsort
SELECT column1, count(distinct column2) FROM int64_dict GROUP BY column1;
----
1 2
2 2
4 1

# Clean up
statement ok
DROP TABLE int64_dict;

# Table with an int column and Dict<UInt8> column:
statement ok
CREATE TABLE uint8_dict AS VALUES 
(1, arrow_cast('A', 'Dictionary(UInt8, Utf8)')),
(2, arrow_cast('B', 'Dictionary(UInt8, Utf8)')),
(2, arrow_cast('A', 'Dictionary(UInt8, Utf8)')),
(4, arrow_cast('A', 'Dictionary(UInt8, Utf8)')),
(1, arrow_cast('C', 'Dictionary(UInt8, Utf8)')),
(1, arrow_cast('A', 'Dictionary(UInt8, Utf8)'));

# Group by the non-dict column
query ?I rowsort
SELECT column2, count(column1) FROM uint8_dict GROUP BY column2;
----
A 4
B 1
C 1

# Group by the value column with dict as aggregate
query II rowsort
SELECT column1, count(column2) FROM uint8_dict GROUP BY column1;
----
1 3
2 2
4 1

# Group by with dict as aggregate using distinct
query II rowsort
SELECT column1, count(distinct column2) FROM uint8_dict GROUP BY column1;
----
1 2
2 2
4 1

# Clean up
statement ok
DROP TABLE uint8_dict;

# Table with an int column and Dict<UInt16> column:
statement ok
CREATE TABLE uint16_dict AS VALUES 
(1, arrow_cast('A', 'Dictionary(UInt16, Utf8)')),
(2, arrow_cast('B', 'Dictionary(UInt16, Utf8)')),
(2, arrow_cast('A', 'Dictionary(UInt16, Utf8)')),
(4, arrow_cast('A', 'Dictionary(UInt16, Utf8)')),
(1, arrow_cast('C', 'Dictionary(UInt16, Utf8)')),
(1, arrow_cast('A', 'Dictionary(UInt16, Utf8)'));

# Group by the non-dict column
query ?I rowsort
SELECT column2, count(column1) FROM uint16_dict GROUP BY column2;
----
A 4
B 1
C 1

# Group by the value column with dict as aggregate
query II rowsort
SELECT column1, count(column2) FROM uint16_dict GROUP BY column1;
----
1 3
2 2
4 1

# Group by with dict as aggregate using distinct
query II rowsort
SELECT column1, count(distinct column2) FROM uint16_dict GROUP BY column1;
----
1 2
2 2
4 1

# Clean up
statement ok
DROP TABLE uint16_dict;

# Table with an int column and Dict<UInt32> column:
statement ok
CREATE TABLE uint32_dict AS VALUES 
(1, arrow_cast('A', 'Dictionary(UInt32, Utf8)')),
(2, arrow_cast('B', 'Dictionary(UInt32, Utf8)')),
(2, arrow_cast('A', 'Dictionary(UInt32, Utf8)')),
(4, arrow_cast('A', 'Dictionary(UInt32, Utf8)')),
(1, arrow_cast('C', 'Dictionary(UInt32, Utf8)')),
(1, arrow_cast('A', 'Dictionary(UInt32, Utf8)'));

# Group by the non-dict column
query ?I rowsort
SELECT column2, count(column1) FROM uint32_dict GROUP BY column2;
----
A 4
B 1
C 1

# Group by the value column with dict as aggregate
query II rowsort
SELECT column1, count(column2) FROM uint32_dict GROUP BY column1;
----
1 3
2 2
4 1

# Group by with dict as aggregate using distinct
query II rowsort
SELECT column1, count(distinct column2) FROM uint32_dict GROUP BY column1;
----
1 2
2 2
4 1

# Clean up
statement ok
DROP TABLE uint32_dict;

# Table with an int column and Dict<UInt64> column:
statement ok
CREATE TABLE uint64_dict AS VALUES 
(1, arrow_cast('A', 'Dictionary(UInt64, Utf8)')),
(2, arrow_cast('B', 'Dictionary(UInt64, Utf8)')),
(2, arrow_cast('A', 'Dictionary(UInt64, Utf8)')),
(4, arrow_cast('A', 'Dictionary(UInt64, Utf8)')),
(1, arrow_cast('C', 'Dictionary(UInt64, Utf8)')),
(1, arrow_cast('A', 'Dictionary(UInt64, Utf8)'));

# Group by the non-dict column
query ?I rowsort
SELECT column2, count(column1) FROM uint64_dict GROUP BY column2;
----
A 4
B 1
C 1

# Group by the value column with dict as aggregate
query II rowsort
SELECT column1, count(column2) FROM uint64_dict GROUP BY column1;
----
1 3
2 2
4 1

# Group by with dict as aggregate using distinct
query II rowsort
SELECT column1, count(distinct column2) FROM uint64_dict GROUP BY column1;
----
1 2
2 2
4 1

# Clean up
statement ok
DROP TABLE uint64_dict;

### END Group By with Dictionary Variants ###

statement ok
set datafusion.execution.target_partitions = 1;

query III?
SELECT a, b, NTH_VALUE(c, 2), ARRAY_AGG(c)
FROM multiple_ordered_table
GROUP BY a, b
ORDER BY a, b;
----
0 0 1 [0, 1, 2, 3, 4, 5, 6, 7, 8, 9, 10, 11, 12, 13, 14, 15, 16, 17, 18, 19, 20, 21, 22, 23, 24]
0 1 26 [25, 26, 27, 28, 29, 30, 31, 32, 33, 34, 35, 36, 37, 38, 39, 40, 41, 42, 43, 44, 45, 46, 47, 48, 49]
1 2 51 [50, 51, 52, 53, 54, 55, 56, 57, 58, 59, 60, 61, 62, 63, 64, 65, 66, 67, 68, 69, 70, 71, 72, 73, 74]
1 3 76 [75, 76, 77, 78, 79, 80, 81, 82, 83, 84, 85, 86, 87, 88, 89, 90, 91, 92, 93, 94, 95, 96, 97, 98, 99]

query III?
SELECT a, b, NTH_VALUE(c, 2 ORDER BY c ASC), ARRAY_AGG(c ORDER BY c ASC)
FROM multiple_ordered_table
GROUP BY a, b
ORDER BY a, b;
----
0 0 1 [0, 1, 2, 3, 4, 5, 6, 7, 8, 9, 10, 11, 12, 13, 14, 15, 16, 17, 18, 19, 20, 21, 22, 23, 24]
0 1 26 [25, 26, 27, 28, 29, 30, 31, 32, 33, 34, 35, 36, 37, 38, 39, 40, 41, 42, 43, 44, 45, 46, 47, 48, 49]
1 2 51 [50, 51, 52, 53, 54, 55, 56, 57, 58, 59, 60, 61, 62, 63, 64, 65, 66, 67, 68, 69, 70, 71, 72, 73, 74]
1 3 76 [75, 76, 77, 78, 79, 80, 81, 82, 83, 84, 85, 86, 87, 88, 89, 90, 91, 92, 93, 94, 95, 96, 97, 98, 99]

query II?I
SELECT a, b, ARRAY_AGG(c ORDER BY c ASC), NTH_VALUE(c, 2 ORDER BY c DESC)
FROM multiple_ordered_table
GROUP BY a, b
ORDER BY a, b;
----
0 0 [0, 1, 2, 3, 4, 5, 6, 7, 8, 9, 10, 11, 12, 13, 14, 15, 16, 17, 18, 19, 20, 21, 22, 23, 24] 23
0 1 [25, 26, 27, 28, 29, 30, 31, 32, 33, 34, 35, 36, 37, 38, 39, 40, 41, 42, 43, 44, 45, 46, 47, 48, 49] 48
1 2 [50, 51, 52, 53, 54, 55, 56, 57, 58, 59, 60, 61, 62, 63, 64, 65, 66, 67, 68, 69, 70, 71, 72, 73, 74] 73
1 3 [75, 76, 77, 78, 79, 80, 81, 82, 83, 84, 85, 86, 87, 88, 89, 90, 91, 92, 93, 94, 95, 96, 97, 98, 99] 98

query IIIIII
SELECT a, b, NTH_VALUE(c, 2 ORDER BY c ASC), NTH_VALUE(c, 3 ORDER BY c ASC), NTH_VALUE(c, 2 ORDER BY c DESC), NTH_VALUE(c, 3 ORDER BY c DESC)
FROM multiple_ordered_table
GROUP BY a, b
ORDER BY a, b;
----
0 0 1 2 23 22
0 1 26 27 48 47
1 2 51 52 73 72
1 3 76 77 98 97

# we should be able to reverse array agg requirement, if it helps to remove a SortExec from plan.
query TT
EXPLAIN SELECT a, b, ARRAY_AGG(c ORDER BY c DESC)
FROM multiple_ordered_table
GROUP BY a, b
ORDER BY a, b;
----
logical_plan
01)Sort: multiple_ordered_table.a ASC NULLS LAST, multiple_ordered_table.b ASC NULLS LAST
02)--Aggregate: groupBy=[[multiple_ordered_table.a, multiple_ordered_table.b]], aggr=[[ARRAY_AGG(multiple_ordered_table.c) ORDER BY [multiple_ordered_table.c DESC NULLS FIRST]]]
03)----TableScan: multiple_ordered_table projection=[a, b, c]
physical_plan
01)AggregateExec: mode=Single, gby=[a@0 as a, b@1 as b], aggr=[ARRAY_AGG(multiple_ordered_table.c) ORDER BY [multiple_ordered_table.c DESC NULLS FIRST]], ordering_mode=Sorted
02)--CsvExec: file_groups={1 group: [[WORKSPACE_ROOT/datafusion/core/tests/data/window_2.csv]]}, projection=[a, b, c], output_orderings=[[a@0 ASC NULLS LAST, b@1 ASC NULLS LAST], [c@2 ASC NULLS LAST]], has_header=true

query II?
SELECT a, b, ARRAY_AGG(c ORDER BY c DESC)
FROM multiple_ordered_table
GROUP BY a, b
ORDER BY a, b;
----
0 0 [24, 23, 22, 21, 20, 19, 18, 17, 16, 15, 14, 13, 12, 11, 10, 9, 8, 7, 6, 5, 4, 3, 2, 1, 0]
0 1 [49, 48, 47, 46, 45, 44, 43, 42, 41, 40, 39, 38, 37, 36, 35, 34, 33, 32, 31, 30, 29, 28, 27, 26, 25]
1 2 [74, 73, 72, 71, 70, 69, 68, 67, 66, 65, 64, 63, 62, 61, 60, 59, 58, 57, 56, 55, 54, 53, 52, 51, 50]
1 3 [99, 98, 97, 96, 95, 94, 93, 92, 91, 90, 89, 88, 87, 86, 85, 84, 83, 82, 81, 80, 79, 78, 77, 76, 75]

query II?II
SELECT a, b, ARRAY_AGG(d ORDER BY d DESC), NTH_VALUE(d, 1 ORDER BY d DESC), NTH_VALUE(d, 1 ORDER BY d ASC)
FROM multiple_ordered_table
GROUP BY a, b
ORDER BY a, b;
----
0 0 [4, 4, 4, 4, 3, 3, 3, 2, 2, 2, 2, 2, 2, 1, 1, 1, 1, 1, 0, 0, 0, 0, 0, 0, 0] 4 0
0 1 [4, 4, 4, 3, 3, 3, 3, 3, 2, 2, 2, 2, 1, 1, 1, 1, 1, 1, 1, 0, 0, 0, 0, 0, 0] 4 0
1 2 [4, 4, 4, 4, 4, 4, 3, 3, 2, 2, 2, 2, 1, 1, 1, 1, 1, 1, 1, 1, 1, 1, 0, 0, 0] 4 0
1 3 [4, 4, 4, 4, 4, 4, 3, 3, 2, 2, 2, 2, 2, 2, 2, 1, 1, 1, 1, 1, 0, 0, 0, 0, 0] 4 0

# increase partition to 8
statement ok
set datafusion.execution.target_partitions = 8;

# NTH_VALUE(c, 2) and ARRAY_AGG(c)[2] should produce same result
query III
SELECT a, b, NTH_VALUE(c, 2) - ARRAY_AGG(c)[2]
FROM multiple_ordered_table
GROUP BY a, b
ORDER BY a, b;
----
0 0 0
0 1 0
1 2 0
1 3 0

query III?
SELECT a, b, NTH_VALUE(c, 2 ORDER BY c ASC), ARRAY_AGG(c ORDER BY c ASC)
FROM multiple_ordered_table
GROUP BY a, b
ORDER BY a, b;
----
0 0 1 [0, 1, 2, 3, 4, 5, 6, 7, 8, 9, 10, 11, 12, 13, 14, 15, 16, 17, 18, 19, 20, 21, 22, 23, 24]
0 1 26 [25, 26, 27, 28, 29, 30, 31, 32, 33, 34, 35, 36, 37, 38, 39, 40, 41, 42, 43, 44, 45, 46, 47, 48, 49]
1 2 51 [50, 51, 52, 53, 54, 55, 56, 57, 58, 59, 60, 61, 62, 63, 64, 65, 66, 67, 68, 69, 70, 71, 72, 73, 74]
1 3 76 [75, 76, 77, 78, 79, 80, 81, 82, 83, 84, 85, 86, 87, 88, 89, 90, 91, 92, 93, 94, 95, 96, 97, 98, 99]

query II?I
SELECT a, b, ARRAY_AGG(c ORDER BY c ASC), NTH_VALUE(c, 2 ORDER BY c DESC)
FROM multiple_ordered_table
GROUP BY a, b
ORDER BY a, b;
----
0 0 [0, 1, 2, 3, 4, 5, 6, 7, 8, 9, 10, 11, 12, 13, 14, 15, 16, 17, 18, 19, 20, 21, 22, 23, 24] 23
0 1 [25, 26, 27, 28, 29, 30, 31, 32, 33, 34, 35, 36, 37, 38, 39, 40, 41, 42, 43, 44, 45, 46, 47, 48, 49] 48
1 2 [50, 51, 52, 53, 54, 55, 56, 57, 58, 59, 60, 61, 62, 63, 64, 65, 66, 67, 68, 69, 70, 71, 72, 73, 74] 73
1 3 [75, 76, 77, 78, 79, 80, 81, 82, 83, 84, 85, 86, 87, 88, 89, 90, 91, 92, 93, 94, 95, 96, 97, 98, 99] 98

query IIIIII
SELECT a, b, NTH_VALUE(c, 2 ORDER BY c ASC), NTH_VALUE(c, 3 ORDER BY c ASC), NTH_VALUE(c, 2 ORDER BY c DESC), NTH_VALUE(c, 3 ORDER BY c DESC)
FROM multiple_ordered_table
GROUP BY a, b
ORDER BY a, b;
----
0 0 1 2 23 22
0 1 26 27 48 47
1 2 51 52 73 72
1 3 76 77 98 97

# nth value cannot work with conflicting requirements
statement error DataFusion error: This feature is not implemented: Conflicting ordering requirements in aggregate functions is not supported
SELECT a, b, NTH_VALUE(c, 2 ORDER BY c ASC), NTH_VALUE(c, 3 ORDER BY d ASC)
FROM multiple_ordered_table
GROUP BY a, b
ORDER BY a, b;

query II
SELECT a + 1 AS d, a + 1 + b AS c FROM (SELECT 1 AS a, 2 AS b) GROUP BY a + 1, a + 1 + b;
----
2 4<|MERGE_RESOLUTION|>--- conflicted
+++ resolved
@@ -2875,13 +2875,8 @@
 01)SortExec: expr=[sn@2 ASC NULLS LAST]
 02)--ProjectionExec: expr=[zip_code@1 as zip_code, country@2 as country, sn@0 as sn, ts@3 as ts, currency@4 as currency, LAST_VALUE(e.amount) ORDER BY [e.sn ASC NULLS LAST]@5 as last_rate]
 03)----AggregateExec: mode=Single, gby=[sn@2 as sn, zip_code@0 as zip_code, country@1 as country, ts@3 as ts, currency@4 as currency], aggr=[LAST_VALUE(e.amount) ORDER BY [e.sn ASC NULLS LAST]]
-<<<<<<< HEAD
 04)------CoalesceBatchesExec: target_batch_size=8192
 05)--------ProjectionExec: expr=[zip_code@2 as zip_code, country@3 as country, sn@4 as sn, ts@5 as ts, currency@6 as currency, sn@0 as sn, amount@1 as amount]
-=======
-04)------ProjectionExec: expr=[zip_code@2 as zip_code, country@3 as country, sn@4 as sn, ts@5 as ts, currency@6 as currency, sn@0 as sn, amount@1 as amount]
-05)--------CoalesceBatchesExec: target_batch_size=8192
->>>>>>> bab39f78
 06)----------HashJoinExec: mode=CollectLeft, join_type=Inner, on=[(currency@2, currency@4)], filter=ts@0 >= ts@1, projection=[sn@0, amount@3, zip_code@4, country@5, sn@6, ts@7, currency@8]
 07)------------MemoryExec: partitions=1, partition_sizes=[1]
 08)------------MemoryExec: partitions=1, partition_sizes=[1]
