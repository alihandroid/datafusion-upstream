// Licensed to the Apache Software Foundation (ASF) under one
// or more contributor license agreements.  See the NOTICE file
// distributed with this work for additional information
// regarding copyright ownership.  The ASF licenses this file
// to you under the Apache License, Version 2.0 (the
// "License"); you may not use this file except in compliance
// with the License.  You may obtain a copy of the License at
//
//   http://www.apache.org/licenses/LICENSE-2.0
//
// Unless required by applicable law or agreed to in writing,
// software distributed under the License is distributed on an
// "AS IS" BASIS, WITHOUT WARRANTIES OR CONDITIONS OF ANY
// KIND, either express or implied.  See the License for the
// specific language governing permissions and limitations
// under the License.

use std::sync::Arc;

use datafusion_physical_expr_common::physical_expr::PhysicalExpr;
use itertools::izip;

<<<<<<< HEAD
/// `PhysicalExpr` evaluate DataFusion expressions such as `A + 1`, or `CAST(c1
/// AS int)`.
///
/// `PhysicalExpr` are the physical counterpart to [`Expr`] used in logical
/// planning, and can be evaluated directly on a [`RecordBatch`]. They are
/// normally created from `Expr` by a [`PhysicalPlanner`] and can be created
/// directly using [`create_physical_expr`].
///
/// A Physical expression knows its type, nullability and how to evaluate itself.
///
/// [`PhysicalPlanner`]: https://docs.rs/datafusion/latest/datafusion/physical_planner/trait.PhysicalPlanner.html
/// [`create_physical_expr`]: crate::create_physical_expr
/// [`Expr`]: datafusion_expr::Expr
///
/// # Example: Create `PhysicalExpr` from `Expr`
/// ```
/// # use arrow_schema::{DataType, Field, Schema};
/// # use datafusion_common::DFSchema;
/// # use datafusion_expr::{Expr, col, lit};
/// # use datafusion_physical_expr::create_physical_expr;
/// # use datafusion_expr::execution_props::ExecutionProps;
/// // For a logical expression `a = 1`, we can create a physical expression
/// let expr = col("a").eq(lit(1));
/// // To create a PhysicalExpr we need 1. a schema
/// let schema = Schema::new(vec![Field::new("a", DataType::Int32, true)]);
/// let df_schema = DFSchema::try_from(schema).unwrap();
/// // 2. ExecutionProps
/// let props = ExecutionProps::new();
/// // We can now create a PhysicalExpr:
/// let physical_expr = create_physical_expr(&expr, &df_schema, &props).unwrap();
/// ```
///
/// # Example: Executing a PhysicalExpr to obtain [`ColumnarValue`]
/// ```
/// # use std::sync::Arc;
/// # use arrow_array::{cast::AsArray, BooleanArray, Int32Array, RecordBatch};
/// # use arrow_schema::{DataType, Field, Schema};
/// # use datafusion_common::{assert_batches_eq, DFSchema};
/// # use datafusion_expr::{Expr, col, lit, ColumnarValue};
/// # use datafusion_physical_expr::create_physical_expr;
/// # use datafusion_expr::execution_props::ExecutionProps;
/// # let expr = col("a").eq(lit(1));
/// # let schema = Schema::new(vec![Field::new("a", DataType::Int32, true)]);
/// # let df_schema = DFSchema::try_from(schema.clone()).unwrap();
/// # let props = ExecutionProps::new();
/// // Given a PhysicalExpr, for `a = 1` we can evaluate it against a RecordBatch like this:
/// let physical_expr = create_physical_expr(&expr, &df_schema, &props).unwrap();
/// // Input of [1,2,3]
/// let input_batch = RecordBatch::try_from_iter(vec![
///   ("a", Arc::new(Int32Array::from(vec![1, 2, 3])) as _)
/// ]).unwrap();
/// // The result is a ColumnarValue (either an Array or a Scalar)
/// let result = physical_expr.evaluate(&input_batch).unwrap();
/// // In this case, a BooleanArray with the result of the comparison
/// let ColumnarValue::Array(arr) = result else {
///  panic!("Expected an array")
/// };
/// assert_eq!(arr.as_boolean(), &BooleanArray::from(vec![true, false, false]));
/// ```
pub trait PhysicalExpr: Send + Sync + Display + Debug + PartialEq<dyn Any> {
    /// Returns the physical expression as [`Any`] so that it can be
    /// downcast to a specific implementation.
    fn as_any(&self) -> &dyn Any;
    /// Get the data type of this expression, given the schema of the input
    fn data_type(&self, input_schema: &Schema) -> Result<DataType>;
    /// Determine whether this expression is nullable, given the schema of the input
    fn nullable(&self, input_schema: &Schema) -> Result<bool>;
    /// Evaluate an expression against a RecordBatch
    fn evaluate(&self, batch: &RecordBatch) -> Result<ColumnarValue>;
    /// Evaluate an expression against a RecordBatch after first applying a
    /// validity array
    fn evaluate_selection(
        &self,
        batch: &RecordBatch,
        selection: &BooleanArray,
    ) -> Result<ColumnarValue> {
        let tmp_batch = filter_record_batch(batch, selection)?;

        let tmp_result = self.evaluate(&tmp_batch)?;

        if batch.num_rows() == tmp_batch.num_rows() {
            // All values from the `selection` filter are true.
            Ok(tmp_result)
        } else if let ColumnarValue::Array(a) = tmp_result {
            scatter(selection, a.as_ref()).map(ColumnarValue::Array)
        } else {
            Ok(tmp_result)
        }
    }

    /// Get a list of child PhysicalExpr that provide the input for this expr.
    fn children(&self) -> Vec<Arc<dyn PhysicalExpr>>;

    /// Returns a new PhysicalExpr where all children were replaced by new exprs.
    fn with_new_children(
        self: Arc<Self>,
        children: Vec<Arc<dyn PhysicalExpr>>,
    ) -> Result<Arc<dyn PhysicalExpr>>;

    /// Computes the output interval for the expression, given the input
    /// intervals.
    ///
    /// # Arguments
    ///
    /// * `children` are the intervals for the children (inputs) of this
    /// expression.
    ///
    /// # Example
    ///
    /// If the expression is `a + b`, and the input intervals are `a: [1, 2]`
    /// and `b: [3, 4]`, then the output interval would be `[4, 6]`.
    fn evaluate_bounds(&self, _children: &[&Interval]) -> Result<Interval> {
        not_impl_err!("Not implemented for {self}")
    }

    /// Updates bounds for child expressions, given a known interval for this
    /// expression.
    ///
    /// This is used to propagate constraints down through an expression tree.
    ///
    /// # Arguments
    ///
    /// * `interval` is the currently known interval for this expression.
    /// * `children` are the current intervals for the children of this expression.
    ///
    /// # Returns
    ///
    /// A `Vec` of new intervals for the children, in order.
    ///
    /// If constraint propagation reveals an infeasibility for any child, returns
    /// [`None`]. If none of the children intervals change as a result of propagation,
    /// may return an empty vector instead of cloning `children`. This is the default
    /// (and conservative) return value.
    ///
    /// # Example
    ///
    /// If the expression is `a + b`, the current `interval` is `[4, 5]` and the
    /// inputs `a` and `b` are respectively given as `[0, 2]` and `[-∞, 4]`, then
    /// propagation would would return `[0, 2]` and `[2, 4]` as `b` must be at
    /// least `2` to make the output at least `4`.
    fn propagate_constraints(
        &self,
        _interval: &Interval,
        _children: &[&Interval],
    ) -> Result<Option<Vec<Interval>>> {
        Ok(Some(vec![]))
    }

    /// Update the hash `state` with this expression requirements from
    /// [`Hash`].
    ///
    /// This method is required to support hashing [`PhysicalExpr`]s.  To
    /// implement it, typically the type implementing
    /// [`PhysicalExpr`] implements [`Hash`] and
    /// then the following boiler plate is used:
    ///
    /// # Example:
    /// ```
    /// // User defined expression that derives Hash
    /// #[derive(Hash, Debug, PartialEq, Eq)]
    /// struct MyExpr {
    ///   val: u64
    /// }
    ///
    /// // impl PhysicalExpr {
    /// // ...
    /// # impl MyExpr {
    ///   // Boiler plate to call the derived Hash impl
    ///   fn dyn_hash(&self, state: &mut dyn std::hash::Hasher) {
    ///     use std::hash::Hash;
    ///     let mut s = state;
    ///     self.hash(&mut s);
    ///   }
    /// // }
    /// # }
    /// ```
    /// Note: [`PhysicalExpr`] is not constrained by [`Hash`]
    /// directly because it must remain object safe.
    fn dyn_hash(&self, _state: &mut dyn Hasher);

    /// The order information of a PhysicalExpr can be estimated from its children.
    /// This is especially helpful for projection expressions. If we can ensure that the
    /// order of a PhysicalExpr to project matches with the order of SortExec, we can
    /// eliminate that SortExecs.
    ///
    /// By recursively calling this function, we can obtain the overall order
    /// information of the PhysicalExpr. Since `SortOptions` cannot fully handle
    /// the propagation of unordered columns and literals, the `SortProperties`
    /// struct is used.
    fn get_ordering(&self, _children: &[ExprProperties]) -> SortProperties {
        SortProperties::Unordered
    }
}

impl Hash for dyn PhysicalExpr {
    fn hash<H: Hasher>(&self, state: &mut H) {
        self.dyn_hash(state);
    }
}
=======
pub use datafusion_physical_expr_common::physical_expr::down_cast_any_ref;
>>>>>>> c963d213

/// Shared [`PhysicalExpr`].
pub type PhysicalExprRef = Arc<dyn PhysicalExpr>;

/// This function is similar to the `contains` method of `Vec`. It finds
/// whether `expr` is among `physical_exprs`.
pub fn physical_exprs_contains(
    physical_exprs: &[Arc<dyn PhysicalExpr>],
    expr: &Arc<dyn PhysicalExpr>,
) -> bool {
    physical_exprs
        .iter()
        .any(|physical_expr| physical_expr.eq(expr))
}

/// Checks whether the given physical expression slices are equal.
pub fn physical_exprs_equal(
    lhs: &[Arc<dyn PhysicalExpr>],
    rhs: &[Arc<dyn PhysicalExpr>],
) -> bool {
    lhs.len() == rhs.len() && izip!(lhs, rhs).all(|(lhs, rhs)| lhs.eq(rhs))
}

/// Checks whether the given physical expression slices are equal in the sense
/// of bags (multi-sets), disregarding their orderings.
pub fn physical_exprs_bag_equal(
    lhs: &[Arc<dyn PhysicalExpr>],
    rhs: &[Arc<dyn PhysicalExpr>],
) -> bool {
    // TODO: Once we can use `HashMap`s with `Arc<dyn PhysicalExpr>`, this
    //       function should use a `HashMap` to reduce computational complexity.
    if lhs.len() == rhs.len() {
        let mut rhs_vec = rhs.to_vec();
        for expr in lhs {
            if let Some(idx) = rhs_vec.iter().position(|e| expr.eq(e)) {
                rhs_vec.swap_remove(idx);
            } else {
                return false;
            }
        }
        true
    } else {
        false
    }
}

/// This utility function removes duplicates from the given `exprs` vector.
/// Note that this function does not necessarily preserve its input ordering.
pub fn deduplicate_physical_exprs(exprs: &mut Vec<Arc<dyn PhysicalExpr>>) {
    // TODO: Once we can use `HashSet`s with `Arc<dyn PhysicalExpr>`, this
    //       function should use a `HashSet` to reduce computational complexity.
    // See issue: https://github.com/apache/datafusion/issues/8027
    let mut idx = 0;
    while idx < exprs.len() {
        let mut rest_idx = idx + 1;
        while rest_idx < exprs.len() {
            if exprs[idx].eq(&exprs[rest_idx]) {
                exprs.swap_remove(rest_idx);
            } else {
                rest_idx += 1;
            }
        }
        idx += 1;
    }
}

#[cfg(test)]
mod tests {
    use std::sync::Arc;

    use crate::expressions::{Column, Literal};
    use crate::physical_expr::{
        deduplicate_physical_exprs, physical_exprs_bag_equal, physical_exprs_contains,
        physical_exprs_equal, PhysicalExpr,
    };

    use datafusion_common::ScalarValue;

    #[test]
    fn test_physical_exprs_contains() {
        let lit_true = Arc::new(Literal::new(ScalarValue::Boolean(Some(true))))
            as Arc<dyn PhysicalExpr>;
        let lit_false = Arc::new(Literal::new(ScalarValue::Boolean(Some(false))))
            as Arc<dyn PhysicalExpr>;
        let lit4 =
            Arc::new(Literal::new(ScalarValue::Int32(Some(4)))) as Arc<dyn PhysicalExpr>;
        let lit2 =
            Arc::new(Literal::new(ScalarValue::Int32(Some(2)))) as Arc<dyn PhysicalExpr>;
        let lit1 =
            Arc::new(Literal::new(ScalarValue::Int32(Some(1)))) as Arc<dyn PhysicalExpr>;
        let col_a_expr = Arc::new(Column::new("a", 0)) as Arc<dyn PhysicalExpr>;
        let col_b_expr = Arc::new(Column::new("b", 1)) as Arc<dyn PhysicalExpr>;
        let col_c_expr = Arc::new(Column::new("c", 2)) as Arc<dyn PhysicalExpr>;

        // lit(true), lit(false), lit(4), lit(2), Col(a), Col(b)
        let physical_exprs: Vec<Arc<dyn PhysicalExpr>> = vec![
            lit_true.clone(),
            lit_false.clone(),
            lit4.clone(),
            lit2.clone(),
            col_a_expr.clone(),
            col_b_expr.clone(),
        ];
        // below expressions are inside physical_exprs
        assert!(physical_exprs_contains(&physical_exprs, &lit_true));
        assert!(physical_exprs_contains(&physical_exprs, &lit2));
        assert!(physical_exprs_contains(&physical_exprs, &col_b_expr));

        // below expressions are not inside physical_exprs
        assert!(!physical_exprs_contains(&physical_exprs, &col_c_expr));
        assert!(!physical_exprs_contains(&physical_exprs, &lit1));
    }

    #[test]
    fn test_physical_exprs_equal() {
        let lit_true = Arc::new(Literal::new(ScalarValue::Boolean(Some(true))))
            as Arc<dyn PhysicalExpr>;
        let lit_false = Arc::new(Literal::new(ScalarValue::Boolean(Some(false))))
            as Arc<dyn PhysicalExpr>;
        let lit1 =
            Arc::new(Literal::new(ScalarValue::Int32(Some(1)))) as Arc<dyn PhysicalExpr>;
        let lit2 =
            Arc::new(Literal::new(ScalarValue::Int32(Some(2)))) as Arc<dyn PhysicalExpr>;
        let col_b_expr = Arc::new(Column::new("b", 1)) as Arc<dyn PhysicalExpr>;

        let vec1 = vec![lit_true.clone(), lit_false.clone()];
        let vec2 = vec![lit_true.clone(), col_b_expr.clone()];
        let vec3 = vec![lit2.clone(), lit1.clone()];
        let vec4 = vec![lit_true.clone(), lit_false.clone()];

        // these vectors are same
        assert!(physical_exprs_equal(&vec1, &vec1));
        assert!(physical_exprs_equal(&vec1, &vec4));
        assert!(physical_exprs_bag_equal(&vec1, &vec1));
        assert!(physical_exprs_bag_equal(&vec1, &vec4));

        // these vectors are different
        assert!(!physical_exprs_equal(&vec1, &vec2));
        assert!(!physical_exprs_equal(&vec1, &vec3));
        assert!(!physical_exprs_bag_equal(&vec1, &vec2));
        assert!(!physical_exprs_bag_equal(&vec1, &vec3));
    }

    #[test]
    fn test_physical_exprs_set_equal() {
        let list1: Vec<Arc<dyn PhysicalExpr>> = vec![
            Arc::new(Column::new("a", 0)),
            Arc::new(Column::new("a", 0)),
            Arc::new(Column::new("b", 1)),
        ];
        let list2: Vec<Arc<dyn PhysicalExpr>> = vec![
            Arc::new(Column::new("b", 1)),
            Arc::new(Column::new("b", 1)),
            Arc::new(Column::new("a", 0)),
        ];
        assert!(!physical_exprs_bag_equal(
            list1.as_slice(),
            list2.as_slice()
        ));
        assert!(!physical_exprs_bag_equal(
            list2.as_slice(),
            list1.as_slice()
        ));
        assert!(!physical_exprs_equal(list1.as_slice(), list2.as_slice()));
        assert!(!physical_exprs_equal(list2.as_slice(), list1.as_slice()));

        let list3: Vec<Arc<dyn PhysicalExpr>> = vec![
            Arc::new(Column::new("a", 0)),
            Arc::new(Column::new("b", 1)),
            Arc::new(Column::new("c", 2)),
            Arc::new(Column::new("a", 0)),
            Arc::new(Column::new("b", 1)),
        ];
        let list4: Vec<Arc<dyn PhysicalExpr>> = vec![
            Arc::new(Column::new("b", 1)),
            Arc::new(Column::new("b", 1)),
            Arc::new(Column::new("a", 0)),
            Arc::new(Column::new("c", 2)),
            Arc::new(Column::new("a", 0)),
        ];
        assert!(physical_exprs_bag_equal(list3.as_slice(), list4.as_slice()));
        assert!(physical_exprs_bag_equal(list4.as_slice(), list3.as_slice()));
        assert!(physical_exprs_bag_equal(list3.as_slice(), list3.as_slice()));
        assert!(physical_exprs_bag_equal(list4.as_slice(), list4.as_slice()));
        assert!(!physical_exprs_equal(list3.as_slice(), list4.as_slice()));
        assert!(!physical_exprs_equal(list4.as_slice(), list3.as_slice()));
        assert!(physical_exprs_bag_equal(list3.as_slice(), list3.as_slice()));
        assert!(physical_exprs_bag_equal(list4.as_slice(), list4.as_slice()));
    }

    #[test]
    fn test_deduplicate_physical_exprs() {
        let lit_true = &(Arc::new(Literal::new(ScalarValue::Boolean(Some(true))))
            as Arc<dyn PhysicalExpr>);
        let lit_false = &(Arc::new(Literal::new(ScalarValue::Boolean(Some(false))))
            as Arc<dyn PhysicalExpr>);
        let lit4 = &(Arc::new(Literal::new(ScalarValue::Int32(Some(4))))
            as Arc<dyn PhysicalExpr>);
        let lit2 = &(Arc::new(Literal::new(ScalarValue::Int32(Some(2))))
            as Arc<dyn PhysicalExpr>);
        let col_a_expr = &(Arc::new(Column::new("a", 0)) as Arc<dyn PhysicalExpr>);
        let col_b_expr = &(Arc::new(Column::new("b", 1)) as Arc<dyn PhysicalExpr>);

        // First vector in the tuple is arguments, second one is the expected value.
        let test_cases = vec![
            // ---------- TEST CASE 1----------//
            (
                vec![
                    lit_true, lit_false, lit4, lit2, col_a_expr, col_a_expr, col_b_expr,
                    lit_true, lit2,
                ],
                vec![lit_true, lit_false, lit4, lit2, col_a_expr, col_b_expr],
            ),
            // ---------- TEST CASE 2----------//
            (
                vec![lit_true, lit_true, lit_false, lit4],
                vec![lit_true, lit4, lit_false],
            ),
        ];
        for (exprs, expected) in test_cases {
            let mut exprs = exprs.into_iter().cloned().collect::<Vec<_>>();
            let expected = expected.into_iter().cloned().collect::<Vec<_>>();
            deduplicate_physical_exprs(&mut exprs);
            assert!(physical_exprs_equal(&exprs, &expected));
        }
    }
}<|MERGE_RESOLUTION|>--- conflicted
+++ resolved
@@ -20,209 +20,7 @@
 use datafusion_physical_expr_common::physical_expr::PhysicalExpr;
 use itertools::izip;
 
-<<<<<<< HEAD
-/// `PhysicalExpr` evaluate DataFusion expressions such as `A + 1`, or `CAST(c1
-/// AS int)`.
-///
-/// `PhysicalExpr` are the physical counterpart to [`Expr`] used in logical
-/// planning, and can be evaluated directly on a [`RecordBatch`]. They are
-/// normally created from `Expr` by a [`PhysicalPlanner`] and can be created
-/// directly using [`create_physical_expr`].
-///
-/// A Physical expression knows its type, nullability and how to evaluate itself.
-///
-/// [`PhysicalPlanner`]: https://docs.rs/datafusion/latest/datafusion/physical_planner/trait.PhysicalPlanner.html
-/// [`create_physical_expr`]: crate::create_physical_expr
-/// [`Expr`]: datafusion_expr::Expr
-///
-/// # Example: Create `PhysicalExpr` from `Expr`
-/// ```
-/// # use arrow_schema::{DataType, Field, Schema};
-/// # use datafusion_common::DFSchema;
-/// # use datafusion_expr::{Expr, col, lit};
-/// # use datafusion_physical_expr::create_physical_expr;
-/// # use datafusion_expr::execution_props::ExecutionProps;
-/// // For a logical expression `a = 1`, we can create a physical expression
-/// let expr = col("a").eq(lit(1));
-/// // To create a PhysicalExpr we need 1. a schema
-/// let schema = Schema::new(vec![Field::new("a", DataType::Int32, true)]);
-/// let df_schema = DFSchema::try_from(schema).unwrap();
-/// // 2. ExecutionProps
-/// let props = ExecutionProps::new();
-/// // We can now create a PhysicalExpr:
-/// let physical_expr = create_physical_expr(&expr, &df_schema, &props).unwrap();
-/// ```
-///
-/// # Example: Executing a PhysicalExpr to obtain [`ColumnarValue`]
-/// ```
-/// # use std::sync::Arc;
-/// # use arrow_array::{cast::AsArray, BooleanArray, Int32Array, RecordBatch};
-/// # use arrow_schema::{DataType, Field, Schema};
-/// # use datafusion_common::{assert_batches_eq, DFSchema};
-/// # use datafusion_expr::{Expr, col, lit, ColumnarValue};
-/// # use datafusion_physical_expr::create_physical_expr;
-/// # use datafusion_expr::execution_props::ExecutionProps;
-/// # let expr = col("a").eq(lit(1));
-/// # let schema = Schema::new(vec![Field::new("a", DataType::Int32, true)]);
-/// # let df_schema = DFSchema::try_from(schema.clone()).unwrap();
-/// # let props = ExecutionProps::new();
-/// // Given a PhysicalExpr, for `a = 1` we can evaluate it against a RecordBatch like this:
-/// let physical_expr = create_physical_expr(&expr, &df_schema, &props).unwrap();
-/// // Input of [1,2,3]
-/// let input_batch = RecordBatch::try_from_iter(vec![
-///   ("a", Arc::new(Int32Array::from(vec![1, 2, 3])) as _)
-/// ]).unwrap();
-/// // The result is a ColumnarValue (either an Array or a Scalar)
-/// let result = physical_expr.evaluate(&input_batch).unwrap();
-/// // In this case, a BooleanArray with the result of the comparison
-/// let ColumnarValue::Array(arr) = result else {
-///  panic!("Expected an array")
-/// };
-/// assert_eq!(arr.as_boolean(), &BooleanArray::from(vec![true, false, false]));
-/// ```
-pub trait PhysicalExpr: Send + Sync + Display + Debug + PartialEq<dyn Any> {
-    /// Returns the physical expression as [`Any`] so that it can be
-    /// downcast to a specific implementation.
-    fn as_any(&self) -> &dyn Any;
-    /// Get the data type of this expression, given the schema of the input
-    fn data_type(&self, input_schema: &Schema) -> Result<DataType>;
-    /// Determine whether this expression is nullable, given the schema of the input
-    fn nullable(&self, input_schema: &Schema) -> Result<bool>;
-    /// Evaluate an expression against a RecordBatch
-    fn evaluate(&self, batch: &RecordBatch) -> Result<ColumnarValue>;
-    /// Evaluate an expression against a RecordBatch after first applying a
-    /// validity array
-    fn evaluate_selection(
-        &self,
-        batch: &RecordBatch,
-        selection: &BooleanArray,
-    ) -> Result<ColumnarValue> {
-        let tmp_batch = filter_record_batch(batch, selection)?;
-
-        let tmp_result = self.evaluate(&tmp_batch)?;
-
-        if batch.num_rows() == tmp_batch.num_rows() {
-            // All values from the `selection` filter are true.
-            Ok(tmp_result)
-        } else if let ColumnarValue::Array(a) = tmp_result {
-            scatter(selection, a.as_ref()).map(ColumnarValue::Array)
-        } else {
-            Ok(tmp_result)
-        }
-    }
-
-    /// Get a list of child PhysicalExpr that provide the input for this expr.
-    fn children(&self) -> Vec<Arc<dyn PhysicalExpr>>;
-
-    /// Returns a new PhysicalExpr where all children were replaced by new exprs.
-    fn with_new_children(
-        self: Arc<Self>,
-        children: Vec<Arc<dyn PhysicalExpr>>,
-    ) -> Result<Arc<dyn PhysicalExpr>>;
-
-    /// Computes the output interval for the expression, given the input
-    /// intervals.
-    ///
-    /// # Arguments
-    ///
-    /// * `children` are the intervals for the children (inputs) of this
-    /// expression.
-    ///
-    /// # Example
-    ///
-    /// If the expression is `a + b`, and the input intervals are `a: [1, 2]`
-    /// and `b: [3, 4]`, then the output interval would be `[4, 6]`.
-    fn evaluate_bounds(&self, _children: &[&Interval]) -> Result<Interval> {
-        not_impl_err!("Not implemented for {self}")
-    }
-
-    /// Updates bounds for child expressions, given a known interval for this
-    /// expression.
-    ///
-    /// This is used to propagate constraints down through an expression tree.
-    ///
-    /// # Arguments
-    ///
-    /// * `interval` is the currently known interval for this expression.
-    /// * `children` are the current intervals for the children of this expression.
-    ///
-    /// # Returns
-    ///
-    /// A `Vec` of new intervals for the children, in order.
-    ///
-    /// If constraint propagation reveals an infeasibility for any child, returns
-    /// [`None`]. If none of the children intervals change as a result of propagation,
-    /// may return an empty vector instead of cloning `children`. This is the default
-    /// (and conservative) return value.
-    ///
-    /// # Example
-    ///
-    /// If the expression is `a + b`, the current `interval` is `[4, 5]` and the
-    /// inputs `a` and `b` are respectively given as `[0, 2]` and `[-∞, 4]`, then
-    /// propagation would would return `[0, 2]` and `[2, 4]` as `b` must be at
-    /// least `2` to make the output at least `4`.
-    fn propagate_constraints(
-        &self,
-        _interval: &Interval,
-        _children: &[&Interval],
-    ) -> Result<Option<Vec<Interval>>> {
-        Ok(Some(vec![]))
-    }
-
-    /// Update the hash `state` with this expression requirements from
-    /// [`Hash`].
-    ///
-    /// This method is required to support hashing [`PhysicalExpr`]s.  To
-    /// implement it, typically the type implementing
-    /// [`PhysicalExpr`] implements [`Hash`] and
-    /// then the following boiler plate is used:
-    ///
-    /// # Example:
-    /// ```
-    /// // User defined expression that derives Hash
-    /// #[derive(Hash, Debug, PartialEq, Eq)]
-    /// struct MyExpr {
-    ///   val: u64
-    /// }
-    ///
-    /// // impl PhysicalExpr {
-    /// // ...
-    /// # impl MyExpr {
-    ///   // Boiler plate to call the derived Hash impl
-    ///   fn dyn_hash(&self, state: &mut dyn std::hash::Hasher) {
-    ///     use std::hash::Hash;
-    ///     let mut s = state;
-    ///     self.hash(&mut s);
-    ///   }
-    /// // }
-    /// # }
-    /// ```
-    /// Note: [`PhysicalExpr`] is not constrained by [`Hash`]
-    /// directly because it must remain object safe.
-    fn dyn_hash(&self, _state: &mut dyn Hasher);
-
-    /// The order information of a PhysicalExpr can be estimated from its children.
-    /// This is especially helpful for projection expressions. If we can ensure that the
-    /// order of a PhysicalExpr to project matches with the order of SortExec, we can
-    /// eliminate that SortExecs.
-    ///
-    /// By recursively calling this function, we can obtain the overall order
-    /// information of the PhysicalExpr. Since `SortOptions` cannot fully handle
-    /// the propagation of unordered columns and literals, the `SortProperties`
-    /// struct is used.
-    fn get_ordering(&self, _children: &[ExprProperties]) -> SortProperties {
-        SortProperties::Unordered
-    }
-}
-
-impl Hash for dyn PhysicalExpr {
-    fn hash<H: Hasher>(&self, state: &mut H) {
-        self.dyn_hash(state);
-    }
-}
-=======
 pub use datafusion_physical_expr_common::physical_expr::down_cast_any_ref;
->>>>>>> c963d213
 
 /// Shared [`PhysicalExpr`].
 pub type PhysicalExprRef = Arc<dyn PhysicalExpr>;
