--- conflicted
+++ resolved
@@ -199,8 +199,6 @@
 
     pub fn left(&self) -> &Arc<dyn ExecutionPlan> {
         &self.left
-<<<<<<< HEAD
-=======
     }
 
     /// This function creates the cache object that stores the plan properties such as schema, equivalence properties, ordering, partitioning, etc.
@@ -235,7 +233,6 @@
         let mode = execution_mode_from_children([left, right]);
 
         PlanProperties::new(eq_properties, output_partitioning, mode)
->>>>>>> 10d5f2df
     }
 }
 
